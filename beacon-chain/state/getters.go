package state

import (
	"fmt"
	"github.com/prysmaticlabs/go-bitfield"

	ethpb "github.com/prysmaticlabs/ethereumapis/eth/v1alpha1"
	pbp2p "github.com/prysmaticlabs/prysm/proto/beacon/p2p/v1"
	"github.com/prysmaticlabs/prysm/shared/bytesutil"
)

// EffectiveBalance returns the effective balance of the
// read only validator.
func (v *ReadOnlyValidator) EffectiveBalance() uint64 {
	return v.validator.EffectiveBalance
}

// ActivationEligibilityEpoch returns the activation eligibility epoch of the
// read only validator.
func (v *ReadOnlyValidator) ActivationEligibilityEpoch() uint64 {
	return v.validator.ActivationEligibilityEpoch
}

// ActivationEpoch returns the activation epoch of the
// read only validator.
func (v *ReadOnlyValidator) ActivationEpoch() uint64 {
	return v.validator.ActivationEpoch
}

// WithdrawableEpoch returns the withdrawable epoch of the
// read only validator.
func (v *ReadOnlyValidator) WithdrawableEpoch() uint64 {
	return v.validator.WithdrawableEpoch
}

// ExitEpoch returns the exit epoch of the
// read only validator.
func (v *ReadOnlyValidator) ExitEpoch() uint64 {
	return v.validator.ExitEpoch
}

// PublicKey returns the public key of the
// read only validator.
func (v *ReadOnlyValidator) PublicKey() [48]byte {
	var pubkey [48]byte
	copy(pubkey[:], v.validator.PublicKey)
	return pubkey
}

// WithdrawalCredentials returns the withdrawal credentials of the
// read only validator.
func (v *ReadOnlyValidator) WithdrawalCredentials() []byte {
	creds := make([]byte, len(v.validator.WithdrawalCredentials))
	copy(creds[:], v.validator.WithdrawalCredentials)
	return creds
}

// Slashed returns the read only validator is slashed.
func (v *ReadOnlyValidator) Slashed() bool {
	return v.validator.Slashed
}

// InnerStateUnsafe returns the pointer value of the underlying
// beacon state proto object, bypassing immutability. Use with care.
func (b *BeaconState) InnerStateUnsafe() *pbp2p.BeaconState {
<<<<<<< HEAD
	if b == nil || b.state == nil {
		return &pbp2p.BeaconState{}
=======
	if b == nil {
		return nil
>>>>>>> bb60b2f5
	}
	return b.state
}

// CloneInnerState the beacon state into a protobuf for usage.
func (b *BeaconState) CloneInnerState() *pbp2p.BeaconState {
	if b == nil || b.state == nil {
		return nil
	}
	return &pbp2p.BeaconState{
		GenesisTime:                 b.GenesisTime(),
		Slot:                        b.Slot(),
		Fork:                        b.Fork(),
		LatestBlockHeader:           b.LatestBlockHeader(),
		BlockRoots:                  b.BlockRoots(),
		StateRoots:                  b.StateRoots(),
		HistoricalRoots:             b.HistoricalRoots(),
		Eth1Data:                    b.Eth1Data(),
		Eth1DataVotes:               b.Eth1DataVotes(),
		Eth1DepositIndex:            b.Eth1DepositIndex(),
		Validators:                  b.Validators(),
		Balances:                    b.Balances(),
		RandaoMixes:                 b.RandaoMixes(),
		Slashings:                   b.Slashings(),
		PreviousEpochAttestations:   b.PreviousEpochAttestations(),
		CurrentEpochAttestations:    b.CurrentEpochAttestations(),
		JustificationBits:           b.JustificationBits(),
		PreviousJustifiedCheckpoint: b.PreviousJustifiedCheckpoint(),
		CurrentJustifiedCheckpoint:  b.CurrentJustifiedCheckpoint(),
		FinalizedCheckpoint:         b.FinalizedCheckpoint(),
	}
}

// HasInnerState detects if the internal reference to the state data structure
// is populated correctly. Returns false if nil.
func (b *BeaconState) HasInnerState() bool {
	return b.state != nil
}

// GenesisTime of the beacon state as a uint64.
func (b *BeaconState) GenesisTime() uint64 {
	return b.state.GenesisTime
}

// Slot of the current beacon chain state.
func (b *BeaconState) Slot() uint64 {
	return b.state.Slot
}

// Fork version of the beacon chain.
func (b *BeaconState) Fork() *pbp2p.Fork {
	if b.state.Fork == nil {
		return nil
	}

	b.lock.RLock()
	defer b.lock.RUnlock()

	prevVersion := make([]byte, len(b.state.Fork.PreviousVersion))
	copy(prevVersion, b.state.Fork.PreviousVersion)
	currVersion := make([]byte, len(b.state.Fork.PreviousVersion))
	copy(currVersion, b.state.Fork.PreviousVersion)
	return &pbp2p.Fork{
		PreviousVersion: prevVersion,
		CurrentVersion:  currVersion,
		Epoch:           b.state.Fork.Epoch,
	}
}

// LatestBlockHeader stored within the beacon state.
func (b *BeaconState) LatestBlockHeader() *ethpb.BeaconBlockHeader {
	if b.state.LatestBlockHeader == nil {
		return nil
	}

	b.lock.RLock()
	defer b.lock.RUnlock()

	hdr := &ethpb.BeaconBlockHeader{
		Slot: b.state.LatestBlockHeader.Slot,
	}

	parentRoot := make([]byte, len(b.state.LatestBlockHeader.ParentRoot))
	bodyRoot := make([]byte, len(b.state.LatestBlockHeader.BodyRoot))
	stateRoot := make([]byte, len(b.state.LatestBlockHeader.StateRoot))

	copy(parentRoot, b.state.LatestBlockHeader.ParentRoot)
	copy(bodyRoot, b.state.LatestBlockHeader.BodyRoot)
	copy(stateRoot, b.state.LatestBlockHeader.StateRoot)
	hdr.ParentRoot = parentRoot
	hdr.BodyRoot = bodyRoot
	hdr.StateRoot = stateRoot
	return hdr
}

// BlockRoots kept track of in the beacon state.
func (b *BeaconState) BlockRoots() [][]byte {
	b.lock.RLock()
	defer b.lock.RUnlock()

	if b.state.BlockRoots == nil {
		return nil
	}
	roots := make([][]byte, len(b.state.BlockRoots))
	for i, r := range b.state.BlockRoots {
		tmpRt := make([]byte, len(r))
		copy(tmpRt, r)
		roots[i] = tmpRt
	}
	return roots
}

// BlockRootAtIndex retrieves a specific block root based on an
// input index value.
func (b *BeaconState) BlockRootAtIndex(idx uint64) ([]byte, error) {
	if b.state.BlockRoots == nil {
		return nil, nil
	}

	b.lock.RLock()
	defer b.lock.RUnlock()

	if len(b.state.BlockRoots) <= int(idx) {
		return nil, fmt.Errorf("index %d out of range", idx)
	}
	root := make([]byte, 32)
	copy(root, b.state.BlockRoots[idx])
	return root, nil
}

// StateRoots kept track of in the beacon state.
func (b *BeaconState) StateRoots() [][]byte {
	if b.state.StateRoots == nil {
		return nil
	}

	b.lock.RLock()
	defer b.lock.RUnlock()

	roots := make([][]byte, len(b.state.StateRoots))
	for i, r := range b.state.StateRoots {
		tmpRt := make([]byte, len(r))
		copy(tmpRt, r)
		roots[i] = tmpRt
	}
	return roots
}

// HistoricalRoots based on epochs stored in the beacon state.
func (b *BeaconState) HistoricalRoots() [][]byte {
	if b.state.HistoricalRoots == nil {
		return nil
	}

	b.lock.RLock()
	defer b.lock.RUnlock()

	roots := make([][]byte, len(b.state.HistoricalRoots))
	for i, r := range b.state.HistoricalRoots {
		tmpRt := make([]byte, len(r))
		copy(tmpRt, r)
		roots[i] = tmpRt
	}
	return roots
}

// Eth1Data corresponding to the proof-of-work chain information stored in the beacon state.
func (b *BeaconState) Eth1Data() *ethpb.Eth1Data {
	if b.state.Eth1Data == nil {
		return nil
	}
	return CopyETH1Data(b.state.Eth1Data)
}

// Eth1DataVotes corresponds to votes from eth2 on the canonical proof-of-work chain
// data retrieved from eth1.
func (b *BeaconState) Eth1DataVotes() []*ethpb.Eth1Data {
	if b.state.Eth1DataVotes == nil {
		return nil
	}
	res := make([]*ethpb.Eth1Data, len(b.state.Eth1DataVotes))
	for i := 0; i < len(res); i++ {
		res[i] = CopyETH1Data(b.state.Eth1DataVotes[i])
	}
	return res
}

// Eth1DepositIndex corresponds to the index of the deposit made to the
// validator deposit contract at the time of this state's eth1 data.
func (b *BeaconState) Eth1DepositIndex() uint64 {
	return b.state.Eth1DepositIndex
}

// Validators participating in consensus on the beacon chain.
func (b *BeaconState) Validators() []*ethpb.Validator {
	if b.state.Validators == nil {
		return nil
	}

	b.lock.RLock()
	defer b.lock.RUnlock()

	res := make([]*ethpb.Validator, len(b.state.Validators))
	for i := 0; i < len(res); i++ {
		val := b.state.Validators[i]
		if val == nil {
			continue
		}
		pubKey := make([]byte, len(val.PublicKey))
		copy(pubKey, val.PublicKey)
		withdrawalCreds := make([]byte, len(val.WithdrawalCredentials))
		copy(withdrawalCreds, val.WithdrawalCredentials)
		res[i] = &ethpb.Validator{
			PublicKey:                  pubKey[:],
			WithdrawalCredentials:      withdrawalCreds,
			EffectiveBalance:           val.EffectiveBalance,
			Slashed:                    val.Slashed,
			ActivationEligibilityEpoch: val.ActivationEligibilityEpoch,
			ActivationEpoch:            val.ActivationEpoch,
			ExitEpoch:                  val.ExitEpoch,
			WithdrawableEpoch:          val.WithdrawableEpoch,
		}
	}
	return res
}

// ValidatorsReadOnly returns validators participating in consensus on the beacon chain. This
// method doesn't clone the respective validators and returns read only references to the validators.
func (b *BeaconState) ValidatorsReadOnly() []*ReadOnlyValidator {
	if b.state.Validators == nil {
		return nil
	}

	b.lock.RLock()
	defer b.lock.RUnlock()

	res := make([]*ReadOnlyValidator, len(b.state.Validators))
	for i := 0; i < len(res); i++ {
		val := b.state.Validators[i]
		res[i] = &ReadOnlyValidator{validator: val}
	}
	return res
}

// ValidatorAtIndex is the validator at the provided index.
func (b *BeaconState) ValidatorAtIndex(idx uint64) (*ethpb.Validator, error) {
	if b.state.Validators == nil {
		return &ethpb.Validator{}, nil
	}
	if len(b.state.Validators) <= int(idx) {
		return nil, fmt.Errorf("index %d out of range", idx)
	}

	b.lock.RLock()
	defer b.lock.RUnlock()

	val := b.state.Validators[idx]
	pubKey := make([]byte, len(val.PublicKey))
	copy(pubKey, val.PublicKey)
	withdrawalCreds := make([]byte, len(val.WithdrawalCredentials))
	copy(withdrawalCreds, val.WithdrawalCredentials)
	return &ethpb.Validator{
		PublicKey:                  pubKey,
		WithdrawalCredentials:      withdrawalCreds,
		EffectiveBalance:           val.EffectiveBalance,
		Slashed:                    val.Slashed,
		ActivationEligibilityEpoch: val.ActivationEligibilityEpoch,
		ActivationEpoch:            val.ActivationEpoch,
		ExitEpoch:                  val.ExitEpoch,
		WithdrawableEpoch:          val.WithdrawableEpoch,
	}, nil
}

// ValidatorAtIndexReadOnly is the validator at the provided index.This method
// doesn't clone the validator.
func (b *BeaconState) ValidatorAtIndexReadOnly(idx uint64) (*ReadOnlyValidator, error) {
	if b.state.Validators == nil {
		return &ReadOnlyValidator{}, nil
	}

	b.lock.RLock()
	defer b.lock.RUnlock()

	if len(b.state.Validators) <= int(idx) {
		return nil, fmt.Errorf("index %d out of range", idx)
	}
	return &ReadOnlyValidator{b.state.Validators[idx]}, nil
}

// ValidatorIndexByPubkey returns a given validator by its 48-byte public key.
func (b *BeaconState) ValidatorIndexByPubkey(key [48]byte) (uint64, bool) {
	b.lock.RLock()
	b.lock.RUnlock()
	idx, ok := b.valIdxMap[key]
	return idx, ok
}

func (b *BeaconState) validatorIndexMap() map[[48]byte]uint64 {
	b.lock.RLock()
	defer b.lock.RUnlock()

	m := make(map[[48]byte]uint64, len(b.valIdxMap))

	for k, v := range b.valIdxMap {
		m[k] = v
	}
	return m
}

// PubkeyAtIndex returns the pubkey at the given
// validator index.
func (b *BeaconState) PubkeyAtIndex(idx uint64) [48]byte {
	b.lock.RLock()
	defer b.lock.RUnlock()

	return bytesutil.ToBytes48(b.state.Validators[idx].PublicKey)
}

// NumValidators returns the size of the validator registry.
func (b *BeaconState) NumValidators() int {
	return len(b.state.Validators)
}

// ReadFromEveryValidator reads values from every validator and applies it to the provided function.
// Warning: This method is potentially unsafe, as it exposes the actual validator registry.
func (b *BeaconState) ReadFromEveryValidator(f func(idx int, val *ReadOnlyValidator) error) error {
	b.lock.RLock()
	defer b.lock.RUnlock()

	for i, v := range b.state.Validators {
		err := f(i, &ReadOnlyValidator{validator: v})
		if err != nil {
			return err
		}
	}
	return nil
}

// Balances of validators participating in consensus on the beacon chain.
func (b *BeaconState) Balances() []uint64 {
	if b.state.Balances == nil {
		return nil
	}
	b.lock.RLock()
	defer b.lock.RUnlock()

	res := make([]uint64, len(b.state.Balances))
	copy(res, b.state.Balances)
	return res
}

// BalanceAtIndex of validator with the provided index.
func (b *BeaconState) BalanceAtIndex(idx uint64) (uint64, error) {
	if b.state.Balances == nil {
		return 0, nil
	}

	b.lock.RLock()
	defer b.lock.RUnlock()

	if len(b.state.Balances) <= int(idx) {
		return 0, fmt.Errorf("index of %d does not exist", idx)
	}
	return b.state.Balances[idx], nil
}

// BalancesLength returns the length of the balances slice.
func (b *BeaconState) BalancesLength() int {
	if b.state.Balances == nil {
		return 0
	}

	b.lock.RLock()
	defer b.lock.RUnlock()

	return len(b.state.Balances)
}

// RandaoMixes of block proposers on the beacon chain.
func (b *BeaconState) RandaoMixes() [][]byte {
	if b.state.RandaoMixes == nil {
		return nil
	}

	b.lock.RLock()
	defer b.lock.RUnlock()

	mixes := make([][]byte, len(b.state.RandaoMixes))
	for i, r := range b.state.RandaoMixes {
		tmpRt := make([]byte, len(r))
		copy(tmpRt, r)
		mixes[i] = tmpRt
	}
	return mixes
}

// RandaoMixAtIndex retrieves a specific block root based on an
// input index value.
func (b *BeaconState) RandaoMixAtIndex(idx uint64) ([]byte, error) {
	if b.state.RandaoMixes == nil {
		return nil, nil
	}

	b.lock.RLock()
	defer b.lock.RUnlock()

	if len(b.state.RandaoMixes) <= int(idx) {
		return nil, fmt.Errorf("index %d out of range", idx)
	}
	root := make([]byte, 32)
	copy(root, b.state.RandaoMixes[idx])
	return root, nil
}

// RandaoMixesLength returns the length of the randao mixes slice.
func (b *BeaconState) RandaoMixesLength() int {
	if b.state.RandaoMixes == nil {
		return 0
	}

	b.lock.RLock()
	defer b.lock.RUnlock()

	return len(b.state.RandaoMixes)
}

// Slashings of validators on the beacon chain.
func (b *BeaconState) Slashings() []uint64 {
	if b.state.Slashings == nil {
		return nil
	}

	b.lock.RLock()
	defer b.lock.RUnlock()

	res := make([]uint64, len(b.state.Slashings))
	copy(res, b.state.Slashings)
	return res
}

// PreviousEpochAttestations corresponding to blocks on the beacon chain.
func (b *BeaconState) PreviousEpochAttestations() []*pbp2p.PendingAttestation {
	if b.state.PreviousEpochAttestations == nil {
		return nil
	}

	b.lock.RLock()
	defer b.lock.RUnlock()

	res := make([]*pbp2p.PendingAttestation, len(b.state.PreviousEpochAttestations))
	for i := 0; i < len(res); i++ {
		res[i] = CopyPendingAttestation(b.state.PreviousEpochAttestations[i])
	}
	return res
}

// CurrentEpochAttestations corresponding to blocks on the beacon chain.
func (b *BeaconState) CurrentEpochAttestations() []*pbp2p.PendingAttestation {
	if b.state.CurrentEpochAttestations == nil {
		return nil
	}

	b.lock.RLock()
	defer b.lock.RUnlock()

	res := make([]*pbp2p.PendingAttestation, len(b.state.CurrentEpochAttestations))
	for i := 0; i < len(res); i++ {
		res[i] = CopyPendingAttestation(b.state.CurrentEpochAttestations[i])
	}
	return res
}

// JustificationBits marking which epochs have been justified in the beacon chain.
func (b *BeaconState) JustificationBits() bitfield.Bitvector4 {
	if b.state.JustificationBits == nil {
		return nil
	}

	b.lock.RLock()
	defer b.lock.RUnlock()

	res := make([]byte, len(b.state.JustificationBits.Bytes()))
	copy(res, b.state.JustificationBits.Bytes())
	return res
}

// PreviousJustifiedCheckpoint denoting an epoch and block root.
func (b *BeaconState) PreviousJustifiedCheckpoint() *ethpb.Checkpoint {
	if b.state.PreviousJustifiedCheckpoint == nil {
		return nil
	}

	b.lock.RLock()
	defer b.lock.RUnlock()

	return CopyCheckpoint(b.state.PreviousJustifiedCheckpoint)
}

// CurrentJustifiedCheckpoint denoting an epoch and block root.
func (b *BeaconState) CurrentJustifiedCheckpoint() *ethpb.Checkpoint {
	if b.state.CurrentJustifiedCheckpoint == nil {
		return nil
	}

	b.lock.RLock()
	defer b.lock.RUnlock()

	return CopyCheckpoint(b.state.CurrentJustifiedCheckpoint)
}

// FinalizedCheckpoint denoting an epoch and block root.
func (b *BeaconState) FinalizedCheckpoint() *ethpb.Checkpoint {
	if b.state.FinalizedCheckpoint == nil {
		return nil
	}

	b.lock.RLock()
	defer b.lock.RUnlock()

	return CopyCheckpoint(b.state.FinalizedCheckpoint)
}

// FinalizedCheckpointEpoch returns the epoch value of the finalized checkpoint.
func (b *BeaconState) FinalizedCheckpointEpoch() uint64 {
	if b.state.FinalizedCheckpoint == nil {
		return 0
	}
	b.lock.RLock()
	defer b.lock.RUnlock()

	return b.state.FinalizedCheckpoint.Epoch
}<|MERGE_RESOLUTION|>--- conflicted
+++ resolved
@@ -63,13 +63,8 @@
 // InnerStateUnsafe returns the pointer value of the underlying
 // beacon state proto object, bypassing immutability. Use with care.
 func (b *BeaconState) InnerStateUnsafe() *pbp2p.BeaconState {
-<<<<<<< HEAD
-	if b == nil || b.state == nil {
-		return &pbp2p.BeaconState{}
-=======
 	if b == nil {
 		return nil
->>>>>>> bb60b2f5
 	}
 	return b.state
 }
