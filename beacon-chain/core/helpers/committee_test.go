package helpers

import (
	"reflect"
	"testing"

	"github.com/prysmaticlabs/prysm/beacon-chain/cache"
	pb "github.com/prysmaticlabs/prysm/proto/beacon/p2p/v1"
	"github.com/prysmaticlabs/prysm/shared/params"
	"google.golang.org/grpc/codes"
	"google.golang.org/grpc/status"
)

func TestEpochCommitteeCount_OK(t *testing.T) {
	// this defines the # of validators required to have 1 committee
	// per slot for epoch length.
	validatorsPerEpoch := params.BeaconConfig().SlotsPerEpoch * params.BeaconConfig().TargetCommitteeSize
	tests := []struct {
		validatorCount uint64
		committeeCount uint64
	}{
		{0, params.BeaconConfig().SlotsPerEpoch},
		{1000, params.BeaconConfig().SlotsPerEpoch},
		{2 * validatorsPerEpoch, 2 * params.BeaconConfig().SlotsPerEpoch},
		{5 * validatorsPerEpoch, 5 * params.BeaconConfig().SlotsPerEpoch},
		{16 * validatorsPerEpoch, 16 * params.BeaconConfig().SlotsPerEpoch},
		{32 * validatorsPerEpoch, 16 * params.BeaconConfig().SlotsPerEpoch},
	}
	for _, test := range tests {
		vals := make([]*pb.Validator, test.validatorCount)
		for i := 0; i < len(vals); i++ {
			vals[i] = &pb.Validator{
				ExitEpoch: params.BeaconConfig().FarFutureEpoch,
			}
		}
		s := &pb.BeaconState{
			ValidatorRegistry: vals,
		}
		if test.committeeCount != EpochCommitteeCount(s, 1) {
			t.Errorf("wanted: %d, got: %d",
				test.committeeCount, EpochCommitteeCount(s, 1))
		}
	}
}

func TestEpochCommitteeCount_LessShardsThanEpoch(t *testing.T) {
	validatorCount := uint64(8)
	productionConfig := params.BeaconConfig()
	testConfig := &params.BeaconChainConfig{
		ShardCount:          1,
		SlotsPerEpoch:       4,
		TargetCommitteeSize: 2,
	}
	params.OverrideBeaconConfig(testConfig)
	vals := make([]*pb.Validator, validatorCount)
	for i := 0; i < len(vals); i++ {
		vals[i] = &pb.Validator{
			ExitEpoch: params.BeaconConfig().FarFutureEpoch,
		}
	}
	s := &pb.BeaconState{
		ValidatorRegistry: vals,
	}
	if EpochCommitteeCount(s, 1) != validatorCount/testConfig.TargetCommitteeSize {
		t.Errorf("wanted: %d, got: %d",
			validatorCount/testConfig.TargetCommitteeSize, EpochCommitteeCount(s, 1))
	}
	params.OverrideBeaconConfig(productionConfig)
}

func TestShardDelta_OK(t *testing.T) {
	minShardDelta := params.BeaconConfig().ShardCount -
		params.BeaconConfig().ShardCount/params.BeaconConfig().SlotsPerEpoch
	tests := []struct {
		validatorCount uint64
		shardCount     uint64
	}{
		{0, params.BeaconConfig().SlotsPerEpoch},    // Empty minimum shards
		{1000, params.BeaconConfig().SlotsPerEpoch}, // 1000 Validators minimum shards,
		{100000, 768 /*len(active_validators) // TARGET_COMMITTEE_SIZE*/},
		{500000, minShardDelta}, // 5 Mil, above shard delta
	}
	for _, test := range tests {
		vals := make([]*pb.Validator, test.validatorCount)
		for i := 0; i < len(vals); i++ {
			vals[i] = &pb.Validator{
				ExitEpoch: params.BeaconConfig().FarFutureEpoch,
			}
		}
		s := &pb.BeaconState{
			ValidatorRegistry: vals,
		}
		if test.shardCount != ShardDelta(s, 1) {
			t.Errorf("wanted: %d, got: %d",
				test.shardCount, ShardDelta(s, 1))
		}
	}
}

func TestComputeCommittee_OK(t *testing.T) {
	// TODO(2682): Don't fix this test, this will be removed after merging #2682
	t.Skip()

	validatorsPerEpoch := params.BeaconConfig().SlotsPerEpoch * params.BeaconConfig().TargetCommitteeSize
	committeesPerEpoch := uint64(6)
	// Set epoch total validators count to 6 committees per slot.
	validators := make([]*pb.Validator, committeesPerEpoch*validatorsPerEpoch)
	for i := 0; i < len(validators); i++ {
		validators[i] = &pb.Validator{
			ExitEpoch: params.BeaconConfig().FarFutureEpoch,
		}
	}

	state := &pb.BeaconState{
		ValidatorRegistry:      validators,
		Slot:                   200,
		LatestRandaoMixes:      make([][]byte, params.BeaconConfig().LatestRandaoMixesLength),
		LatestActiveIndexRoots: make([][]byte, params.BeaconConfig().LatestActiveIndexRootsLength),
	}

	wantedEpoch := SlotToEpoch(state.Slot)
	shardCount := params.BeaconConfig().ShardCount
	startShard := state.LatestStartShard

	committeesPerSlot := committeesPerEpoch / params.BeaconConfig().SlotsPerEpoch
	offset := state.Slot % params.BeaconConfig().SlotsPerEpoch
	slotStartShard := (startShard + committeesPerSlot + offset) % shardCount
	seed := GenerateSeed(state, wantedEpoch)

	indices := ActiveValidatorIndices(state, wantedEpoch)
	newCommittees := make([]*CrosslinkCommittee, committeesPerSlot)
	committees := []*CrosslinkCommittee{{}}
	for i := uint64(0); i < committeesPerSlot; i++ {
		committee, err := ComputeCommittee(indices, seed, committeesPerSlot*offset+i, committeesPerEpoch)
		if err != nil {
			t.Errorf("could not compute committee: %v", err)
		}
		committees[i] = &CrosslinkCommittee{
			Committee: committee,
			Shard:     (slotStartShard + i) % shardCount,
		}
	}

	if reflect.DeepEqual(committees, newCommittees) {
		t.Error("Committees from different slot shall not be equal")
	}
}

func TestAttestationParticipants_NoCommitteeCache(t *testing.T) {
	if params.BeaconConfig().SlotsPerEpoch != 64 {
		t.Errorf("SlotsPerEpoch should be 64 for these tests to pass")
	}

	validators := make([]*pb.Validator, 2*params.BeaconConfig().SlotsPerEpoch)
	for i := 0; i < len(validators); i++ {
		validators[i] = &pb.Validator{
			ExitEpoch: params.BeaconConfig().FarFutureEpoch,
		}
	}

	state := &pb.BeaconState{
		ValidatorRegistry:      validators,
		LatestRandaoMixes:      make([][]byte, params.BeaconConfig().LatestRandaoMixesLength),
		LatestActiveIndexRoots: make([][]byte, params.BeaconConfig().LatestActiveIndexRootsLength),
	}

	attestationData := &pb.AttestationData{}

	tests := []struct {
		attestationSlot uint64
		stateSlot       uint64
		shard           uint64
		bitfield        []byte
		wanted          []uint64
	}{
		{
			attestationSlot: 2,
			stateSlot:       5,
			shard:           3,
			bitfield:        []byte{0x03},
			wanted:          []uint64{21, 126},
		},
		{
			attestationSlot: 1,
			stateSlot:       10,
			shard:           2,
			bitfield:        []byte{0x01},
			wanted:          []uint64{2, 17},
		},
		{
			attestationSlot: 10,
			stateSlot:       10,
			shard:           11,
			bitfield:        []byte{0x03},
			wanted:          []uint64{79, 112},
		},
	}

	for _, tt := range tests {
		state.Slot = tt.stateSlot
		attestationData.Slot = tt.attestationSlot
		attestationData.Shard = tt.shard
		attestationData.TargetEpoch = 0

		result, err := AttestingIndices(state, attestationData, tt.bitfield)
		if err != nil {
			t.Errorf("Failed to get attestation participants: %v", err)
		}

		if !reflect.DeepEqual(tt.wanted, result) {
			t.Errorf(
				"Result indices was an unexpected value. Wanted %d, got %d",
				tt.wanted,
				result,
			)
		}
	}
}

func TestAttestationParticipants_IncorrectBitfield(t *testing.T) {
	if params.BeaconConfig().SlotsPerEpoch != 64 {
		t.Errorf("SlotsPerEpoch should be 64 for these tests to pass")
	}

	validators := make([]*pb.Validator, params.BeaconConfig().DepositsForChainStart)
	for i := 0; i < len(validators); i++ {
		validators[i] = &pb.Validator{
			ExitEpoch: params.BeaconConfig().FarFutureEpoch,
		}
	}

	state := &pb.BeaconState{
		ValidatorRegistry:      validators,
		LatestRandaoMixes:      make([][]byte, params.BeaconConfig().LatestRandaoMixesLength),
		LatestActiveIndexRoots: make([][]byte, params.BeaconConfig().LatestActiveIndexRootsLength),
	}
	attestationData := &pb.AttestationData{}

	if _, err := AttestingIndices(state, attestationData, []byte{}); err == nil {
		t.Error("attestation participants should have failed with incorrect bitfield")
	}
}

func TestVerifyBitfield_OK(t *testing.T) {
	bitfield := []byte{0xFF}
	committeeSize := 8

	isValidated, err := VerifyBitfield(bitfield, committeeSize)
	if err != nil {
		t.Fatal(err)
	}

	if !isValidated {
		t.Error("bitfield is not validated when it was supposed to be")
	}

	bitfield = []byte{0xff, 0x80}
	committeeSize = 9

	isValidated, err = VerifyBitfield(bitfield, committeeSize)
	if err != nil {
		t.Fatal(err)
	}

	if isValidated {
		t.Error("bitfield is validated when it was supposed to be")
	}

	bitfield = []byte{0xff, 0x03}
	committeeSize = 10
	isValidated, err = VerifyBitfield(bitfield, committeeSize)
	if err != nil {
		t.Fatal(err)
	}

	if !isValidated {
		t.Error("bitfield is not validated when it was supposed to be")
	}
}

func TestCommitteeAssignment_CanRetrieve(t *testing.T) {
<<<<<<< HEAD
	// TODO(2682): Don't fix this test, this will be removed after merging #2682
	t.Skip()

=======
>>>>>>> b9eab2a2
	// Initialize test with 128 validators, each slot and each shard gets 2 validators.
	validators := make([]*pb.Validator, 2*params.BeaconConfig().SlotsPerEpoch)
	for i := 0; i < len(validators); i++ {
		validators[i] = &pb.Validator{
			ExitEpoch: params.BeaconConfig().FarFutureEpoch,
		}
	}
	state := &pb.BeaconState{
		ValidatorRegistry:      validators,
		Slot:                   params.BeaconConfig().SlotsPerEpoch,
		LatestRandaoMixes:      make([][]byte, params.BeaconConfig().LatestRandaoMixesLength),
		LatestActiveIndexRoots: make([][]byte, params.BeaconConfig().LatestActiveIndexRootsLength),
	}

	tests := []struct {
		index      uint64
		slot       uint64
		committee  []uint64
		shard      uint64
		isProposer bool
	}{
		{
			index:      0,
			slot:       161,
			committee:  []uint64{0, 107},
			shard:      97,
			isProposer: false,
		},
		{
			index:      105,
			slot:       156,
			committee:  []uint64{88, 105},
			shard:      92,
			isProposer: false,
		},
		{
			index:      64,
			slot:       172,
			committee:  []uint64{64, 31},
			shard:      108,
			isProposer: false,
		},
		{
			index:      11,
			slot:       169,
			committee:  []uint64{13, 11},
			shard:      105,
			isProposer: false,
		},
	}

	for _, tt := range tests {
		committee, shard, slot, isProposer, err := CommitteeAssignment(state, tt.slot/params.BeaconConfig().SlotsPerEpoch, tt.index)
		if err != nil {
			t.Fatalf("failed to execute NextEpochCommitteeAssignment: %v", err)
		}
		if shard != tt.shard {
			t.Errorf("wanted shard %d, got shard %d for validator index %d",
				tt.shard, shard, tt.index)
		}
		if slot != tt.slot {
			t.Errorf("wanted slot %d, got slot %d for validator index %d",
				tt.slot, slot, tt.index)
		}
		if isProposer != tt.isProposer {
			t.Errorf("wanted isProposer %v, got isProposer %v for validator index %d",
				tt.isProposer, isProposer, tt.index)
		}
		if !reflect.DeepEqual(committee, tt.committee) {
			t.Errorf("wanted committee %v, got committee %v for validator index %d",
				tt.committee, committee, tt.index)
		}
	}
}

func TestCommitteeAssignment_CantFindValidator(t *testing.T) {
	state := &pb.BeaconState{
		Slot:                   params.BeaconConfig().SlotsPerEpoch,
		LatestRandaoMixes:      make([][]byte, params.BeaconConfig().LatestRandaoMixesLength),
		LatestActiveIndexRoots: make([][]byte, params.BeaconConfig().LatestActiveIndexRootsLength),
	}
	index := uint64(10000)
	_, _, _, _, err := CommitteeAssignment(state, 1, index)
	statusErr, ok := status.FromError(err)
	if !ok {
		t.Fatal(err)
	}
	if statusErr.Code() != codes.NotFound {
		t.Errorf("Unexpected error: %v", err)
	}
}

func TestAttestationParticipants_CommitteeCacheHit(t *testing.T) {
	// TODO(2682): Don't fix this test, this will be removed after merging #2682
	t.Skip()

	slotOffset := uint64(1111)
	csInSlot := &cache.CommitteesInSlot{
		Slot: slotOffset,
		Committees: []*cache.CommitteeInfo{
			{Shard: 123, Committee: []uint64{55, 105}},
			{Shard: 234, Committee: []uint64{11, 14}},
		}}

	if err := committeeCache.AddCommittees(csInSlot); err != nil {
		t.Fatal(err)
	}

	attestationData := &pb.AttestationData{
		Shard: 234,
		Slot:  uint64(slotOffset),
	}
	result, err := AttestingIndices(&pb.BeaconState{}, attestationData, []byte{0x03})
	if err != nil {
		t.Fatal(err)
	}

	wanted := []uint64{11, 14}
	if !reflect.DeepEqual(wanted, result) {
		t.Errorf(
			"Result indices was an unexpected value. Wanted %d, got %d",
			wanted,
			result,
		)
	}
}

func TestAttestationParticipants_CommitteeCacheMissSaved(t *testing.T) {
	// TODO(2682): Don't fix this test, this will be removed after merging #2682
	t.Skip()

	validators := make([]*pb.Validator, 2*params.BeaconConfig().SlotsPerEpoch)
	for i := 0; i < len(validators); i++ {
		validators[i] = &pb.Validator{
			ExitEpoch: params.BeaconConfig().FarFutureEpoch,
		}
	}

	slotOffset := uint64(10)
	state := &pb.BeaconState{
		Slot:                   slotOffset,
		ValidatorRegistry:      validators,
		LatestRandaoMixes:      make([][]byte, params.BeaconConfig().LatestRandaoMixesLength),
		LatestActiveIndexRoots: make([][]byte, params.BeaconConfig().LatestActiveIndexRootsLength),
	}

	attestationData := &pb.AttestationData{
		Shard: 11,
		Slot:  slotOffset,
	}
	result, err := AttestingIndices(state, attestationData, []byte{0x03})
	if err != nil {
		t.Fatal(err)
	}

	wanted := []uint64{49, 92}
	if !reflect.DeepEqual(wanted, result) {
		t.Errorf(
			"Result indices was an unexpected value. Wanted %d, got %d",
			wanted,
			result,
		)
	}

	// Verify the committee for offset slot was cached.
	fetchedCommittees, err := committeeCache.CommitteesInfoBySlot(slotOffset)
	if err != nil {
		t.Fatal(err)
	}
	wanted = []uint64{92, 49}
	if !reflect.DeepEqual(wanted, fetchedCommittees.Committees[0].Committee) {
		t.Errorf(
			"Result indices was an unexpected value. Wanted %d, got %d",
			wanted,
			fetchedCommittees.Committees[0].Committee,
		)
	}
}

func TestCommitteeAssignment_CommitteeCacheHit(t *testing.T) {
	// TODO(2682): Don't fix this test, this will be removed after merging #2682
	t.Skip()

	slotOffset := uint64(1111)
	csInSlot := &cache.CommitteesInSlot{
		Slot: slotOffset,
		Committees: []*cache.CommitteeInfo{
			{Shard: 123, Committee: []uint64{55, 105}},
			{Shard: 234, Committee: []uint64{11, 14}},
		}}

	if err := committeeCache.AddCommittees(csInSlot); err != nil {
		t.Fatal(err)
	}

	beaconState := &pb.BeaconState{
		Slot:                   csInSlot.Slot,
		LatestRandaoMixes:      make([][]byte, params.BeaconConfig().LatestRandaoMixesLength),
		LatestActiveIndexRoots: make([][]byte, params.BeaconConfig().LatestActiveIndexRootsLength),
	}

	committee, shard, _, isProposer, err :=
		CommitteeAssignment(beaconState, csInSlot.Slot, 105)
	if err != nil {
		t.Fatal(err)
	}

	wanted := []uint64{55, 105}
	if !reflect.DeepEqual(wanted, committee) {
		t.Errorf(
			"Result indices was an unexpected value. Wanted %d, got %d",
			wanted,
			committee,
		)
	}
	if shard != csInSlot.Committees[0].Shard {
		t.Errorf(
			"Result shard was an expected value. Wanted %d, got %d",
			csInSlot.Committees[0].Shard,
			shard,
		)
	}
	if !isProposer {
		t.Error("Wanted proposer true")
	}
}

func TestCommitteeAssignment_CommitteeCacheMissSaved(t *testing.T) {
	// TODO(2682): Don't fix this test, this will be removed after merging #2682
	t.Skip()

	validators := make([]*pb.Validator, 2*params.BeaconConfig().SlotsPerEpoch)
	for i := 0; i < len(validators); i++ {
		validators[i] = &pb.Validator{
			ExitEpoch: params.BeaconConfig().FarFutureEpoch,
		}
	}

	slotOffset := uint64(10)
	state := &pb.BeaconState{
		Slot:                   slotOffset,
		ValidatorRegistry:      validators,
		LatestRandaoMixes:      make([][]byte, params.BeaconConfig().LatestRandaoMixesLength),
		LatestActiveIndexRoots: make([][]byte, params.BeaconConfig().LatestActiveIndexRootsLength),
	}

	committee, shard, _, isProposer, err :=
		CommitteeAssignment(state, slotOffset, 105)
	if err != nil {
		t.Fatal(err)
	}

	wantedCommittee := []uint64{44, 105}
	if !reflect.DeepEqual(wantedCommittee, committee) {
		t.Errorf(
			"Result indices was an unexpected value. Wanted %d, got %d",
			wantedCommittee,
			committee,
		)
	}

	wantedShard := uint64(43)
	if shard != wantedShard {
		t.Errorf(
			"Result shard was an expected value. Wanted %d, got %d",
			wantedShard,
			shard,
		)
	}
	if isProposer {
		t.Error("Wanted proposer false")
	}

	// Verify the committee for offset slot was cached.
	fetchedCommittees, err := committeeCache.CommitteesInfoBySlot(slotOffset)
	if err != nil {
		t.Fatal(err)
	}
	if !reflect.DeepEqual(wantedCommittee, fetchedCommittees.Committees[0].Committee) {
		t.Errorf(
			"Result indices was an unexpected value. Wanted %d, got %d",
			wantedCommittee,
			fetchedCommittees.Committees[0].Committee,
		)
	}
}

func TestShardDelta_Ok(t *testing.T) {
	validatorsPerEpoch := params.BeaconConfig().SlotsPerEpoch * params.BeaconConfig().TargetCommitteeSize
	min := params.BeaconConfig().ShardCount - params.BeaconConfig().ShardCount/params.BeaconConfig().SlotsPerEpoch
	tests := []struct {
		validatorCount uint64
		shardDelta     uint64
	}{
		{0, params.BeaconConfig().SlotsPerEpoch},
		{1000, params.BeaconConfig().SlotsPerEpoch},
		{2 * validatorsPerEpoch, 2 * params.BeaconConfig().SlotsPerEpoch},
		{5 * validatorsPerEpoch, 5 * params.BeaconConfig().SlotsPerEpoch},
		{16 * validatorsPerEpoch, min},
		{32 * validatorsPerEpoch, min},
	}
	for _, test := range tests {
		validators := make([]*pb.Validator, test.validatorCount)
		for i := 0; i < len(validators); i++ {
			validators[i] = &pb.Validator{
				ExitEpoch: params.BeaconConfig().FarFutureEpoch,
			}
		}
		state := &pb.BeaconState{ValidatorRegistry: validators}
		if test.shardDelta != ShardDelta(state, 0) {
			t.Errorf("wanted: %d, got: %d",
				test.shardDelta, ShardDelta(state, 0))
		}
	}
}

func TestEpochStartShard_EpochOutOfBound(t *testing.T) {
	_, err := EpochStartShard(&pb.BeaconState{}, 2)
	want := "epoch 2 can't be greater than 1"
	if err.Error() != want {
		t.Fatalf("Did not generate correct error. Want: %s, got: %s",
			err.Error(), want)
	}
}

func TestEpochStartShard_AccurateShard(t *testing.T) {
	validatorsPerEpoch := params.BeaconConfig().SlotsPerEpoch * params.BeaconConfig().TargetCommitteeSize
	tests := []struct {
		validatorCount uint64
		startShard     uint64
	}{
		{0, 676},
		{1000, 676},
		{2 * validatorsPerEpoch, 228},
		{5 * validatorsPerEpoch, 932},
		{16 * validatorsPerEpoch, 212},
		{32 * validatorsPerEpoch, 212},
	}
	for _, test := range tests {
		validators := make([]*pb.Validator, test.validatorCount)
		for i := 0; i < len(validators); i++ {
			validators[i] = &pb.Validator{
				ExitEpoch: params.BeaconConfig().FarFutureEpoch,
			}
		}
		state := &pb.BeaconState{ValidatorRegistry: validators, LatestStartShard: 100, Slot: 500}
		startShard, err := EpochStartShard(state, 0)
		if err != nil {
			t.Fatal(err)
		}
		if test.startShard != startShard {
			t.Errorf("wanted: %d, got: %d", test.startShard, startShard)
		}
	}
}<|MERGE_RESOLUTION|>--- conflicted
+++ resolved
@@ -279,12 +279,6 @@
 }
 
 func TestCommitteeAssignment_CanRetrieve(t *testing.T) {
-<<<<<<< HEAD
-	// TODO(2682): Don't fix this test, this will be removed after merging #2682
-	t.Skip()
-
-=======
->>>>>>> b9eab2a2
 	// Initialize test with 128 validators, each slot and each shard gets 2 validators.
 	validators := make([]*pb.Validator, 2*params.BeaconConfig().SlotsPerEpoch)
 	for i := 0; i < len(validators); i++ {
