// Package helpers contains helper functions outlined in ETH2.0 spec:
// https://github.com/ethereum/eth2.0-specs/blob/master/specs/core/0_beacon-chain.md#helper-functions
package helpers

import (
	"encoding/binary"
	"fmt"
	"sort"

	"github.com/prysmaticlabs/prysm/beacon-chain/cache"
	"github.com/prysmaticlabs/prysm/beacon-chain/utils"
	pb "github.com/prysmaticlabs/prysm/proto/beacon/p2p/v1"
	"github.com/prysmaticlabs/prysm/shared/bitutil"
	"github.com/prysmaticlabs/prysm/shared/bytesutil"
	"github.com/prysmaticlabs/prysm/shared/mathutil"
	"github.com/prysmaticlabs/prysm/shared/params"
)

var committeeCache = cache.NewCommitteesCache()

// CrosslinkCommittee defines the validator committee of slot and shard combinations.
type CrosslinkCommittee struct {
	Committee []uint64
	Shard     uint64
}

// EpochCommitteeCount returns the number of crosslink committees of an epoch.
//
// Spec pseudocode definition:
//   def get_epoch_committee_count(state: BeaconState, epoch: Epoch) -> int:
//    """
//    Return the number of committees in one epoch.
//    """
//    active_validators = get_active_validator_indices(state, epoch)
//    return max(
//        1,
//        min(
//            SHARD_COUNT // SLOTS_PER_EPOCH,
//            len(active_validators) // SLOTS_PER_EPOCH // TARGET_COMMITTEE_SIZE,
//        )
//    ) * SLOTS_PER_EPOCH
func EpochCommitteeCount(beaconState *pb.BeaconState, epoch uint64) uint64 {
	var minCommitteePerSlot = uint64(1)
<<<<<<< HEAD
	activeValidatorCount := uint64(len(ActiveValidatorIndices(beaconState, epoch)))
=======
	activeValidatorCount := uint64(len(ActiveValidatorIndices(beaconState.ValidatorRegistry, epoch)))
>>>>>>> c4c76c74
	// Max committee count per slot will be 0 when shard count is less than epoch length, this
	// covers the special case to ensure there's always 1 max committee count per slot.
	var committeeSizesPerSlot = minCommitteePerSlot
	if params.BeaconConfig().ShardCount/params.BeaconConfig().SlotsPerEpoch > minCommitteePerSlot {
		committeeSizesPerSlot = params.BeaconConfig().ShardCount / params.BeaconConfig().SlotsPerEpoch
	}

	var currCommitteePerSlot = activeValidatorCount / params.BeaconConfig().SlotsPerEpoch / params.BeaconConfig().TargetCommitteeSize

	if currCommitteePerSlot > committeeSizesPerSlot {
		return committeeSizesPerSlot * params.BeaconConfig().SlotsPerEpoch
	}
	if currCommitteePerSlot < 1 {
		return minCommitteePerSlot * params.BeaconConfig().SlotsPerEpoch
	}
	return currCommitteePerSlot * params.BeaconConfig().SlotsPerEpoch
}

// ComputeCommittee returns the requested shuffled committee out of the total committees using
// validator indices and seed.
//
// Spec pseudocode definition:
<<<<<<< HEAD
//  def compute_committee(indices: List[ValidatorIndex], seed: Bytes32, index: int, count: int) -> List[ValidatorIndex]:
//    start = (len(indices) * index) // count
//    end = (len(indices) * (index + 1)) // count
//    return [indices[get_shuffled_index(i, len(indices), seed)] for i in range(start, end)]
=======
//   def get_current_epoch_committee_count(state: BeaconState) -> int:
//    """
//    Return the number of committees in the current epoch of the given ``state``.
//    """
//    current_active_validators = get_active_validator_indices(
//        state.validator_registry,
//        get_current_epoch(state),
//    )
//    return get_epoch_committee_count(len(current_active_validators)
func CurrentEpochCommitteeCount(state *pb.BeaconState) uint64 {
	return EpochCommitteeCount(state, CurrentEpoch(state))
}

// PrevEpochCommitteeCount returns the number of committees per slot
// of the previous epoch.
//
// Spec pseudocode definition:
//   def get_previous_epoch_committee_count(state: BeaconState) -> int:
//    """
//    Return the number of committees in the previous epoch of the given ``state``.
//    """
//    previous_active_validators = get_active_validator_indices(
//        state.validator_registry,
//        state.previous_epoch,
//    )
//    return get_epoch_committee_count(len(previous_active_validators))
func PrevEpochCommitteeCount(state *pb.BeaconState) uint64 {
	return EpochCommitteeCount(state, PrevEpoch(state))
}

// NextEpochCommitteeCount returns the number of committees per slot
// of the next epoch.
//
// Spec pseudocode definition:
//   def get_next_epoch_committee_count(state: BeaconState) -> int:
//    """
//    Return the number of committees in the next epoch of the given ``state``.
//    """
//    next_active_validators = get_active_validator_indices(
//        state.validator_registry,
//        get_current_epoch(state) + 1,
//    )
//    return get_epoch_committee_count(len(next_active_validators))
func NextEpochCommitteeCount(state *pb.BeaconState) uint64 {
	return EpochCommitteeCount(state, CurrentEpoch(state)+1)
}

// ComputeCommittee returns the requested shuffled committee out of the total committees using
// validator indices and seed.
//
// Spec pseudocode definition:
//  def compute_committee(validator_indices: List[ValidatorIndex],
//    seed: Bytes32,
//    index: int,
//    total_committees: int) -> List[ValidatorIndex]:
//    """
//    Return the ``index``'th shuffled committee out of a total ``total_committees``
//    using ``validator_indices`` and ``seed``.
//    """
//    start_offset = get_split_offset(len(validator_indices), total_committees, index)
//    end_offset = get_split_offset(len(validator_indices), total_committees, index + 1)
//    return [
//    validator_indices[get_permuted_index(i, len(validator_indices), seed)]
//    for i in range(start_offset, end_offset)
//    ]
>>>>>>> c4c76c74
func ComputeCommittee(
	validatorIndices []uint64,
	seed [32]byte,
	index uint64,
	totalCommittees uint64,
) ([]uint64, error) {
	validatorCount := uint64(len(validatorIndices))
	startOffset := utils.SplitOffset(validatorCount, totalCommittees, index)
	endOffset := utils.SplitOffset(validatorCount, totalCommittees, index+1)

	indices := make([]uint64, endOffset-startOffset)
	for i := startOffset; i < endOffset; i++ {
		permutedIndex, err := utils.PermutedIndex(i, validatorCount, seed)
		if err != nil {
			return []uint64{}, fmt.Errorf("could not get permuted index at index %d: %v", i, err)
		}
		indices[i-startOffset] = validatorIndices[permutedIndex]
<<<<<<< HEAD
	}
	return indices, nil
=======
	}
	return indices, nil
}

// CrosslinkCommitteesAtSlot returns the list of crosslink committees, it
// contains the shard associated with the committee and the validator indices
// in that committee.
//
// Spec pseudocode definition:
//  def get_crosslink_committees_at_slot(state: BeaconState,
//    slot: Slot) -> List[Tuple[List[ValidatorIndex], Shard]]:
//    """
//    Return the list of ``(committee, shard)`` tuples for the ``slot``.
//    """
//    epoch = slot_to_epoch(slot)
//    current_epoch = get_current_epoch(state)
//    previous_epoch = get_previous_epoch(state)
//    next_epoch = current_epoch + 1
//
//    assert previous_epoch <= epoch <= next_epoch
//    indices = get_active_validator_indices(state, epoch)
//
//    if epoch == current_epoch:
//      start_shard = state.latest_start_shard
//    elif epoch == previous_epoch:
//      previous_shard_delta = get_shard_delta(state, previous_epoch)
//      start_shard = (state.latest_start_shard - previous_shard_delta) % SHARD_COUNT
//    elif epoch == next_epoch:
//      current_shard_delta = get_shard_delta(state, current_epoch)
//      start_shard = (state.latest_start_shard + current_shard_delta) % SHARD_COUNT
//
//    committees_per_epoch = get_epoch_committee_count(state, epoch)
//    committees_per_slot = committees_per_epoch // SLOTS_PER_EPOCH
//    offset = slot % SLOTS_PER_EPOCH
//    slot_start_shard = (start_shard + committees_per_slot * offset) % SHARD_COUNT
//    seed = generate_seed(state, epoch)
//
//    return [
//      (
//        compute_committee(indices, seed, committees_per_slot * offset + i, committees_per_epoch),
//        (slot_start_shard + i) % SHARD_COUNT,
//      )
//      for i in range(committees_per_slot)
//    ]
func CrosslinkCommitteesAtSlot(state *pb.BeaconState, slot uint64) ([]*CrosslinkCommittee, error) {
	wantedEpoch := SlotToEpoch(slot)
	currentEpoch := CurrentEpoch(state)
	prevEpoch := PrevEpoch(state)
	nextEpoch := NextEpoch(state)

	var startShard uint64
	shardCount := params.BeaconConfig().ShardCount
	switch wantedEpoch {
	case currentEpoch:
		startShard = state.LatestStartShard
	case prevEpoch:
		previousShardDelta := ShardDelta(state, prevEpoch)
		startShard = (state.LatestStartShard - previousShardDelta) % shardCount
	case nextEpoch:
		currentShardDelta := ShardDelta(state, currentEpoch)
		startShard = (state.LatestStartShard + currentShardDelta) % shardCount
	default:
		return nil, fmt.Errorf(
			"input committee epoch %d out of bounds: %d <= epoch <= %d",
			wantedEpoch-params.BeaconConfig().GenesisEpoch,
			prevEpoch-params.BeaconConfig().GenesisEpoch,
			currentEpoch-params.BeaconConfig().GenesisEpoch,
		)
	}

	committeesPerEpoch := EpochCommitteeCount(state, wantedEpoch)
	committeesPerSlot := committeesPerEpoch / params.BeaconConfig().SlotsPerEpoch
	offset := slot % params.BeaconConfig().SlotsPerEpoch
	slotStartShard := (startShard + committeesPerSlot + offset) % shardCount
	seed, err := GenerateSeed(state, wantedEpoch)
	if err != nil {
		return nil, fmt.Errorf("could not generate seed: %v", err)
	}

	indices := ActiveValidatorIndices(state.ValidatorRegistry, wantedEpoch)
	committees := make([]*CrosslinkCommittee, committeesPerSlot)
	for i := uint64(0); i < committeesPerSlot; i++ {
		committee, err := ComputeCommittee(indices, seed, committeesPerSlot*offset+i, committeesPerEpoch)
		if err != nil {
			return nil, fmt.Errorf("could not compute committee: %v", err)
		}
		committees[i] = &CrosslinkCommittee{
			Committee: committee,
			Shard:     (slotStartShard + i) % shardCount,
		}
	}

	return committees, nil
>>>>>>> c4c76c74
}

// Shuffling shuffles input validator indices and splits them by slot and shard.
//
// Spec pseudocode definition:
//   def get_shuffling(seed: Bytes32,
//                  validators: List[Validator],
//                  epoch: Epoch) -> List[List[ValidatorIndex]]
//    """
//    Shuffle ``validators`` into crosslink committees seeded by ``seed`` and ``epoch``.
//    Return a list of ``committees_per_epoch`` committees where each
//    committee is itself a list of validator indices.
//    """
//
//    active_validator_indices = get_active_validator_indices(validators, epoch)
//
//    committees_per_epoch = get_epoch_committee_count(len(active_validator_indices))
//
//    # Shuffle
//    seed = xor(seed, int_to_bytes32(epoch))
//    shuffled_active_validator_indices = shuffle(active_validator_indices, seed)
//
//    # Split the shuffled list into committees_per_epoch pieces
//    return split(shuffled_active_validator_indices, committees_per_epoch)
func Shuffling(
	seed [32]byte,
	validators []*pb.Validator,
	epoch uint64) ([][]uint64, error) {

	// Figure out how many committees can be in a single epoch.
	s := &pb.BeaconState{ValidatorRegistry: validators}
<<<<<<< HEAD
	activeIndices := ActiveValidatorIndices(s, epoch)
=======
	activeIndices := ActiveValidatorIndices(s.ValidatorRegistry, epoch)
>>>>>>> c4c76c74
	committeesPerEpoch := EpochCommitteeCount(s, epoch)

	// Convert slot to bytes and xor it with seed.
	epochInBytes := make([]byte, 32)
	binary.LittleEndian.PutUint64(epochInBytes, epoch)
	seed = bytesutil.ToBytes32(bytesutil.Xor(seed[:], epochInBytes))

	shuffledIndices, err := utils.ShuffleIndices(seed, activeIndices)
	if err != nil {
		return nil, err
	}

	// Split the shuffled list into epoch_length * committees_per_slot pieces.
	return utils.SplitIndices(shuffledIndices, committeesPerEpoch), nil
}

<<<<<<< HEAD
// VerifyBitfield validates a bitfield with a given committee size.
//
// Spec pseudocode:
=======
// AttestationParticipants returns the attesting participants indices.
//
// Spec pseudocode definition:
//   def get_attesting_indices(state: BeaconState,
//     attestation_data: AttestationData,
// 	   bitfield: bytes) -> List[ValidatorIndex]:
//     """
//     Return the sorted attesting indices corresponding to ``attestation_data`` and ``bitfield``.
//     """
//     crosslink_committees = get_crosslink_committees_at_slot(state, attestation_data.slot)
//     crosslink_committee = [committee for committee, shard in crosslink_committees if shard == attestation_data.shard][0]
//     assert verify_bitfield(bitfield, len(crosslink_committee))
//     return sorted([index for i, index in enumerate(crosslink_committee) if get_bitfield_bit(bitfield, i) == 0b1])
func AttestationParticipants(
	state *pb.BeaconState,
	attestationData *pb.AttestationData,
	bitfield []byte) ([]uint64, error) {

	var cachedCommittees *cache.CommitteesInSlot
	var err error
	slot := attestationData.Slot

	// When enabling committee cache, we fetch the committees using slot.
	// If it's not prev cached, we compute for the committees of slot and
	// add it to the cache.
	cachedCommittees, err = committeeCache.CommitteesInfoBySlot(slot)
	if err != nil {
		return nil, err
	}

	if cachedCommittees == nil {
		crosslinkCommittees, err := CrosslinkCommitteesAtSlot(state, slot)
		if err != nil {
			return nil, err
		}
		cachedCommittees = ToCommitteeCache(slot, crosslinkCommittees)

		if err := committeeCache.AddCommittees(cachedCommittees); err != nil {
			return nil, err
		}
	}

	var selectedCommittee []uint64
	for _, committee := range cachedCommittees.Committees {
		if committee.Shard == attestationData.Shard {
			selectedCommittee = committee.Committee
			break
		}
	}

	if selectedCommittee == nil {
		committeesFound := make([]uint64, len(cachedCommittees.Committees))
		for i := 0; i < len(committeesFound); i++ {
			committeesFound[i] = cachedCommittees.Committees[i].Shard
		}
		return nil, fmt.Errorf("could not find a committee with the shard: %d, wanted one of: %v", attestationData.Shard, committeesFound)
	}

	if isValidated, err := VerifyBitfield(bitfield, len(selectedCommittee)); !isValidated || err != nil {
		if err != nil {
			return nil, err
		}
		return nil, errors.New("bitfield is unable to be verified")
	}

	// Find the participating validators in the committee.
	var participants []uint64
	for i, validatorIndex := range selectedCommittee {
		bitSet, err := bitutil.CheckBit(bitfield, i)
		if err != nil {
			return nil, fmt.Errorf("could not get participant bitfield: %v", err)
		}
		if bitSet {
			participants = append(participants, validatorIndex)
		}
	}
	sort.Slice(participants, func(i, j int) bool { return participants[i] < participants[j] })
	return participants, nil
}

// VerifyBitfield verifies bitfield against the committee_size.
>>>>>>> c4c76c74
//
// Spec pseudocode definition:
//   def verify_bitfield(bitfield: bytes, committee_size: int) -> bool:
//     """
//     Verify ``bitfield`` against the ``committee_size``.
//     """
//     if len(bitfield) != (committee_size + 7) // 8:
//         return False
//     # Check `bitfield` is padded with zero bits only
//     for i in range(committee_size, len(bitfield) * 8):
//         if get_bitfield_bit(bitfield, i) == 0b1:
//             return False
//     return True
func VerifyBitfield(bitfield []byte, committeeSize int) (bool, error) {
	if len(bitfield) != mathutil.CeilDiv8(committeeSize) {
		return false, fmt.Errorf(
			"wanted participants bitfield length %d, got: %d",
			mathutil.CeilDiv8(committeeSize),
			len(bitfield))
	}
	bitLength := len(bitfield) << 3
	for i := committeeSize; i < bitLength; i++ {
		set, err := bitutil.CheckBit(bitfield, i)
		if err != nil {
			return false, err
		}
		if set {
			return false, nil
		}
	}
	return true, nil
}

// ShardDelta returns the minimum number of shards get processed in one epoch.
//
// Spec pseudocode definition:
<<<<<<< HEAD
// 	def get_shard_delta(state: BeaconState, epoch: Epoch) -> int:
//    return min(get_epoch_committee_count(state, epoch), SHARD_COUNT - SHARD_COUNT // SLOTS_PER_EPOCH)
func ShardDelta(beaconState *pb.BeaconState, epoch uint64) uint64 {
	shardCount := params.BeaconConfig().ShardCount
	minShardDelta := shardCount - shardCount/params.BeaconConfig().SlotsPerEpoch
	if EpochCommitteeCount(beaconState, epoch) < minShardDelta {
		return EpochCommitteeCount(beaconState, epoch)
	}
	return minShardDelta
}

// crosslinkCommittees breaks down the shuffled indices into list of crosslink committee structs
// which contains of validator indices and the shard they are assigned to.
//
// Spec pseudocode definition:
//   def get_crosslink_committees(state: BeaconState,
//                             seed: Bytes32,
//                             shuffling_epoch: Epoch,
//                             slot: Slot,
//                             start_shard: Shard,
//                             committees_per_epoch: int) -> List[Tuple[List[ValidatorIndex], Shard]]:
//    offset = slot % SLOTS_PER_EPOCH
//    committees_per_slot = committees_per_epoch // SLOTS_PER_EPOCH
//    slot_start_shard = (shuffling_start_shard + committees_per_slot * offset) % SHARD_COUNT
//
//    shuffling = get_shuffling(
//        seed,
//        state.validator_registry,
//        shuffling_epoch,
//    )
//
//    return [
//        (
//            shuffling[committees_per_slot * offset + i],
//            (slot_start_shard + i) % SHARD_COUNT,
//        )
//        for i in range(committees_per_slot)
//    ]
func crosslinkCommittees(state *pb.BeaconState, input *shufflingInput) ([]*CrosslinkCommittee, error) {
	slotsPerEpoch := params.BeaconConfig().SlotsPerEpoch
	offSet := input.slot % slotsPerEpoch
	committeesPerSlot := input.committeesPerEpoch / slotsPerEpoch
	slotStartShard := (input.startShard + committeesPerSlot*offSet) %
		params.BeaconConfig().ShardCount
	requestedEpoch := SlotToEpoch(input.slot)

	shuffledIndices, err := Shuffling(
		bytesutil.ToBytes32(input.seed),
		state.ValidatorRegistry,
		requestedEpoch)
	if err != nil {
		return nil, err
	}

	var crosslinkCommittees []*CrosslinkCommittee
	for i := uint64(0); i < committeesPerSlot; i++ {
		crosslinkCommittees = append(crosslinkCommittees, &CrosslinkCommittee{
			Committee: shuffledIndices[committeesPerSlot*offSet+i],
			Shard:     (slotStartShard + i) % params.BeaconConfig().ShardCount,
		})
=======
//   def get_committee_assignment(
//        state: BeaconState,
//        epoch: Epoch,
//        validator_index: ValidatorIndex,
//        registry_change: bool=False) -> Tuple[List[ValidatorIndex], Shard, Slot, bool]:
//    """
//    Return the committee assignment in the ``epoch`` for ``validator_index`` and ``registry_change``.
//    ``assignment`` returned is a tuple of the following form:
//        * ``assignment[0]`` is the list of validators in the committee
//        * ``assignment[1]`` is the shard to which the committee is assigned
//        * ``assignment[2]`` is the slot at which the committee is assigned
//        * ``assignment[3]`` is a bool signaling if the validator is expected to propose
//            a beacon block at the assigned slot.
//    """
//    previous_epoch = get_previous_epoch(state)
//    next_epoch = get_current_epoch(state)
//    assert previous_epoch <= epoch <= next_epoch
//
//    epoch_start_slot = get_epoch_start_slot(epoch)
//    for slot in range(epoch_start_slot, epoch_start_slot + SLOTS_PER_EPOCH):
//        crosslink_committees = get_crosslink_committees_at_slot(
//            state,
//            slot,
//            registry_change=registry_change,
//        )
//        selected_committees = [
//            committee  # Tuple[List[ValidatorIndex], Shard]
//            for committee in crosslink_committees
//            if validator_index in committee[0]
//        ]
//        if len(selected_committees) > 0:
//            validators = selected_committees[0][0]
//            shard = selected_committees[0][1]
//            first_committee_at_slot = crosslink_committees[0][0]  # List[ValidatorIndex]
//            is_proposer = first_committee_at_slot[slot % len(first_committee_at_slot)] == validator_index
//
//            assignment = (validators, shard, slot, is_proposer)
//            return assignment
func CommitteeAssignment(
	state *pb.BeaconState,
	slot uint64,
	validatorIndex uint64,
	registryChange bool) ([]uint64, uint64, uint64, bool, error) {
	var selectedCommittees []*cache.CommitteeInfo

	wantedEpoch := slot / params.BeaconConfig().SlotsPerEpoch
	prevEpoch := PrevEpoch(state)
	nextEpoch := NextEpoch(state)

	if wantedEpoch < prevEpoch || wantedEpoch > nextEpoch {
		return nil, 0, 0, false, fmt.Errorf(
			"epoch %d out of bounds: %d <= epoch <= %d",
			wantedEpoch-params.BeaconConfig().GenesisEpoch,
			prevEpoch-params.BeaconConfig().GenesisEpoch,
			nextEpoch-params.BeaconConfig().GenesisEpoch,
		)
	}

	var cachedCommittees *cache.CommitteesInSlot
	var err error
	startSlot := StartSlot(wantedEpoch)
	for slot := startSlot; slot < startSlot+params.BeaconConfig().SlotsPerEpoch; slot++ {

		cachedCommittees, err = committeeCache.CommitteesInfoBySlot(slot)
		if err != nil {
			return []uint64{}, 0, 0, false, err
		}
		if cachedCommittees == nil {
			crosslinkCommittees, err := CrosslinkCommitteesAtSlot(state, slot)
			if err != nil {
				return []uint64{}, 0, 0, false, fmt.Errorf("could not get crosslink committee: %v", err)
			}
			cachedCommittees = ToCommitteeCache(slot, crosslinkCommittees)
			if err := committeeCache.AddCommittees(cachedCommittees); err != nil {
				return []uint64{}, 0, 0, false, err
			}
		}
		for _, committee := range cachedCommittees.Committees {
			for _, idx := range committee.Committee {
				if idx == validatorIndex {
					selectedCommittees = append(selectedCommittees, committee)
				}

				if len(selectedCommittees) > 0 {
					validators := selectedCommittees[0].Committee
					shard := selectedCommittees[0].Shard
					firstCommitteeAtSlot := cachedCommittees.Committees[0].Committee
					isProposer := firstCommitteeAtSlot[slot%
						uint64(len(firstCommitteeAtSlot))] == validatorIndex
					return validators, shard, slot, isProposer, nil
				}
			}
		}
	}
	return []uint64{}, 0, 0, false, status.Error(codes.NotFound, "validator not found found in assignments")
}

// ShardDelta returns the minimum number of shards get processed in one epoch.
//
// Spec pseudocode definition:
// 	def get_shard_delta(state: BeaconState, epoch: Epoch) -> int:
//    return min(get_epoch_committee_count(state, epoch), SHARD_COUNT - SHARD_COUNT // SLOTS_PER_EPOCH)
func ShardDelta(beaconState *pb.BeaconState, epoch uint64) uint64 {
	shardCount := params.BeaconConfig().ShardCount
	minShardDelta := shardCount - shardCount/params.BeaconConfig().SlotsPerEpoch
	if EpochCommitteeCount(beaconState, epoch) < minShardDelta {
		return EpochCommitteeCount(beaconState, epoch)
>>>>>>> c4c76c74
	}
	return minShardDelta
}

// RestartCommitteeCache restarts the committee cache from scratch.
func RestartCommitteeCache() {
	committeeCache = cache.NewCommitteesCache()
}

// ToCommitteeCache converts crosslink committee object
// into a cache format, to be saved in cache.
func ToCommitteeCache(slot uint64, crosslinkCommittees []*CrosslinkCommittee) *cache.CommitteesInSlot {
	var cacheCommittee []*cache.CommitteeInfo
	for _, crosslinkCommittee := range crosslinkCommittees {
		cacheCommittee = append(cacheCommittee, &cache.CommitteeInfo{
			Committee: crosslinkCommittee.Committee,
			Shard:     crosslinkCommittee.Shard,
		})
	}
	committees := &cache.CommitteesInSlot{
		Slot:       slot,
		Committees: cacheCommittee,
	}

	return committees
}<|MERGE_RESOLUTION|>--- conflicted
+++ resolved
@@ -5,7 +5,6 @@
 import (
 	"encoding/binary"
 	"fmt"
-	"sort"
 
 	"github.com/prysmaticlabs/prysm/beacon-chain/cache"
 	"github.com/prysmaticlabs/prysm/beacon-chain/utils"
@@ -41,11 +40,7 @@
 //    ) * SLOTS_PER_EPOCH
 func EpochCommitteeCount(beaconState *pb.BeaconState, epoch uint64) uint64 {
 	var minCommitteePerSlot = uint64(1)
-<<<<<<< HEAD
-	activeValidatorCount := uint64(len(ActiveValidatorIndices(beaconState, epoch)))
-=======
 	activeValidatorCount := uint64(len(ActiveValidatorIndices(beaconState.ValidatorRegistry, epoch)))
->>>>>>> c4c76c74
 	// Max committee count per slot will be 0 when shard count is less than epoch length, this
 	// covers the special case to ensure there's always 1 max committee count per slot.
 	var committeeSizesPerSlot = minCommitteePerSlot
@@ -68,78 +63,10 @@
 // validator indices and seed.
 //
 // Spec pseudocode definition:
-<<<<<<< HEAD
 //  def compute_committee(indices: List[ValidatorIndex], seed: Bytes32, index: int, count: int) -> List[ValidatorIndex]:
 //    start = (len(indices) * index) // count
 //    end = (len(indices) * (index + 1)) // count
 //    return [indices[get_shuffled_index(i, len(indices), seed)] for i in range(start, end)]
-=======
-//   def get_current_epoch_committee_count(state: BeaconState) -> int:
-//    """
-//    Return the number of committees in the current epoch of the given ``state``.
-//    """
-//    current_active_validators = get_active_validator_indices(
-//        state.validator_registry,
-//        get_current_epoch(state),
-//    )
-//    return get_epoch_committee_count(len(current_active_validators)
-func CurrentEpochCommitteeCount(state *pb.BeaconState) uint64 {
-	return EpochCommitteeCount(state, CurrentEpoch(state))
-}
-
-// PrevEpochCommitteeCount returns the number of committees per slot
-// of the previous epoch.
-//
-// Spec pseudocode definition:
-//   def get_previous_epoch_committee_count(state: BeaconState) -> int:
-//    """
-//    Return the number of committees in the previous epoch of the given ``state``.
-//    """
-//    previous_active_validators = get_active_validator_indices(
-//        state.validator_registry,
-//        state.previous_epoch,
-//    )
-//    return get_epoch_committee_count(len(previous_active_validators))
-func PrevEpochCommitteeCount(state *pb.BeaconState) uint64 {
-	return EpochCommitteeCount(state, PrevEpoch(state))
-}
-
-// NextEpochCommitteeCount returns the number of committees per slot
-// of the next epoch.
-//
-// Spec pseudocode definition:
-//   def get_next_epoch_committee_count(state: BeaconState) -> int:
-//    """
-//    Return the number of committees in the next epoch of the given ``state``.
-//    """
-//    next_active_validators = get_active_validator_indices(
-//        state.validator_registry,
-//        get_current_epoch(state) + 1,
-//    )
-//    return get_epoch_committee_count(len(next_active_validators))
-func NextEpochCommitteeCount(state *pb.BeaconState) uint64 {
-	return EpochCommitteeCount(state, CurrentEpoch(state)+1)
-}
-
-// ComputeCommittee returns the requested shuffled committee out of the total committees using
-// validator indices and seed.
-//
-// Spec pseudocode definition:
-//  def compute_committee(validator_indices: List[ValidatorIndex],
-//    seed: Bytes32,
-//    index: int,
-//    total_committees: int) -> List[ValidatorIndex]:
-//    """
-//    Return the ``index``'th shuffled committee out of a total ``total_committees``
-//    using ``validator_indices`` and ``seed``.
-//    """
-//    start_offset = get_split_offset(len(validator_indices), total_committees, index)
-//    end_offset = get_split_offset(len(validator_indices), total_committees, index + 1)
-//    return [
-//    validator_indices[get_permuted_index(i, len(validator_indices), seed)]
-//    for i in range(start_offset, end_offset)
-//    ]
->>>>>>> c4c76c74
 func ComputeCommittee(
 	validatorIndices []uint64,
 	seed [32]byte,
@@ -157,104 +84,8 @@
 			return []uint64{}, fmt.Errorf("could not get permuted index at index %d: %v", i, err)
 		}
 		indices[i-startOffset] = validatorIndices[permutedIndex]
-<<<<<<< HEAD
 	}
 	return indices, nil
-=======
-	}
-	return indices, nil
-}
-
-// CrosslinkCommitteesAtSlot returns the list of crosslink committees, it
-// contains the shard associated with the committee and the validator indices
-// in that committee.
-//
-// Spec pseudocode definition:
-//  def get_crosslink_committees_at_slot(state: BeaconState,
-//    slot: Slot) -> List[Tuple[List[ValidatorIndex], Shard]]:
-//    """
-//    Return the list of ``(committee, shard)`` tuples for the ``slot``.
-//    """
-//    epoch = slot_to_epoch(slot)
-//    current_epoch = get_current_epoch(state)
-//    previous_epoch = get_previous_epoch(state)
-//    next_epoch = current_epoch + 1
-//
-//    assert previous_epoch <= epoch <= next_epoch
-//    indices = get_active_validator_indices(state, epoch)
-//
-//    if epoch == current_epoch:
-//      start_shard = state.latest_start_shard
-//    elif epoch == previous_epoch:
-//      previous_shard_delta = get_shard_delta(state, previous_epoch)
-//      start_shard = (state.latest_start_shard - previous_shard_delta) % SHARD_COUNT
-//    elif epoch == next_epoch:
-//      current_shard_delta = get_shard_delta(state, current_epoch)
-//      start_shard = (state.latest_start_shard + current_shard_delta) % SHARD_COUNT
-//
-//    committees_per_epoch = get_epoch_committee_count(state, epoch)
-//    committees_per_slot = committees_per_epoch // SLOTS_PER_EPOCH
-//    offset = slot % SLOTS_PER_EPOCH
-//    slot_start_shard = (start_shard + committees_per_slot * offset) % SHARD_COUNT
-//    seed = generate_seed(state, epoch)
-//
-//    return [
-//      (
-//        compute_committee(indices, seed, committees_per_slot * offset + i, committees_per_epoch),
-//        (slot_start_shard + i) % SHARD_COUNT,
-//      )
-//      for i in range(committees_per_slot)
-//    ]
-func CrosslinkCommitteesAtSlot(state *pb.BeaconState, slot uint64) ([]*CrosslinkCommittee, error) {
-	wantedEpoch := SlotToEpoch(slot)
-	currentEpoch := CurrentEpoch(state)
-	prevEpoch := PrevEpoch(state)
-	nextEpoch := NextEpoch(state)
-
-	var startShard uint64
-	shardCount := params.BeaconConfig().ShardCount
-	switch wantedEpoch {
-	case currentEpoch:
-		startShard = state.LatestStartShard
-	case prevEpoch:
-		previousShardDelta := ShardDelta(state, prevEpoch)
-		startShard = (state.LatestStartShard - previousShardDelta) % shardCount
-	case nextEpoch:
-		currentShardDelta := ShardDelta(state, currentEpoch)
-		startShard = (state.LatestStartShard + currentShardDelta) % shardCount
-	default:
-		return nil, fmt.Errorf(
-			"input committee epoch %d out of bounds: %d <= epoch <= %d",
-			wantedEpoch-params.BeaconConfig().GenesisEpoch,
-			prevEpoch-params.BeaconConfig().GenesisEpoch,
-			currentEpoch-params.BeaconConfig().GenesisEpoch,
-		)
-	}
-
-	committeesPerEpoch := EpochCommitteeCount(state, wantedEpoch)
-	committeesPerSlot := committeesPerEpoch / params.BeaconConfig().SlotsPerEpoch
-	offset := slot % params.BeaconConfig().SlotsPerEpoch
-	slotStartShard := (startShard + committeesPerSlot + offset) % shardCount
-	seed, err := GenerateSeed(state, wantedEpoch)
-	if err != nil {
-		return nil, fmt.Errorf("could not generate seed: %v", err)
-	}
-
-	indices := ActiveValidatorIndices(state.ValidatorRegistry, wantedEpoch)
-	committees := make([]*CrosslinkCommittee, committeesPerSlot)
-	for i := uint64(0); i < committeesPerSlot; i++ {
-		committee, err := ComputeCommittee(indices, seed, committeesPerSlot*offset+i, committeesPerEpoch)
-		if err != nil {
-			return nil, fmt.Errorf("could not compute committee: %v", err)
-		}
-		committees[i] = &CrosslinkCommittee{
-			Committee: committee,
-			Shard:     (slotStartShard + i) % shardCount,
-		}
-	}
-
-	return committees, nil
->>>>>>> c4c76c74
 }
 
 // Shuffling shuffles input validator indices and splits them by slot and shard.
@@ -286,11 +117,7 @@
 
 	// Figure out how many committees can be in a single epoch.
 	s := &pb.BeaconState{ValidatorRegistry: validators}
-<<<<<<< HEAD
-	activeIndices := ActiveValidatorIndices(s, epoch)
-=======
 	activeIndices := ActiveValidatorIndices(s.ValidatorRegistry, epoch)
->>>>>>> c4c76c74
 	committeesPerEpoch := EpochCommitteeCount(s, epoch)
 
 	// Convert slot to bytes and xor it with seed.
@@ -307,93 +134,7 @@
 	return utils.SplitIndices(shuffledIndices, committeesPerEpoch), nil
 }
 
-<<<<<<< HEAD
 // VerifyBitfield validates a bitfield with a given committee size.
-//
-// Spec pseudocode:
-=======
-// AttestationParticipants returns the attesting participants indices.
-//
-// Spec pseudocode definition:
-//   def get_attesting_indices(state: BeaconState,
-//     attestation_data: AttestationData,
-// 	   bitfield: bytes) -> List[ValidatorIndex]:
-//     """
-//     Return the sorted attesting indices corresponding to ``attestation_data`` and ``bitfield``.
-//     """
-//     crosslink_committees = get_crosslink_committees_at_slot(state, attestation_data.slot)
-//     crosslink_committee = [committee for committee, shard in crosslink_committees if shard == attestation_data.shard][0]
-//     assert verify_bitfield(bitfield, len(crosslink_committee))
-//     return sorted([index for i, index in enumerate(crosslink_committee) if get_bitfield_bit(bitfield, i) == 0b1])
-func AttestationParticipants(
-	state *pb.BeaconState,
-	attestationData *pb.AttestationData,
-	bitfield []byte) ([]uint64, error) {
-
-	var cachedCommittees *cache.CommitteesInSlot
-	var err error
-	slot := attestationData.Slot
-
-	// When enabling committee cache, we fetch the committees using slot.
-	// If it's not prev cached, we compute for the committees of slot and
-	// add it to the cache.
-	cachedCommittees, err = committeeCache.CommitteesInfoBySlot(slot)
-	if err != nil {
-		return nil, err
-	}
-
-	if cachedCommittees == nil {
-		crosslinkCommittees, err := CrosslinkCommitteesAtSlot(state, slot)
-		if err != nil {
-			return nil, err
-		}
-		cachedCommittees = ToCommitteeCache(slot, crosslinkCommittees)
-
-		if err := committeeCache.AddCommittees(cachedCommittees); err != nil {
-			return nil, err
-		}
-	}
-
-	var selectedCommittee []uint64
-	for _, committee := range cachedCommittees.Committees {
-		if committee.Shard == attestationData.Shard {
-			selectedCommittee = committee.Committee
-			break
-		}
-	}
-
-	if selectedCommittee == nil {
-		committeesFound := make([]uint64, len(cachedCommittees.Committees))
-		for i := 0; i < len(committeesFound); i++ {
-			committeesFound[i] = cachedCommittees.Committees[i].Shard
-		}
-		return nil, fmt.Errorf("could not find a committee with the shard: %d, wanted one of: %v", attestationData.Shard, committeesFound)
-	}
-
-	if isValidated, err := VerifyBitfield(bitfield, len(selectedCommittee)); !isValidated || err != nil {
-		if err != nil {
-			return nil, err
-		}
-		return nil, errors.New("bitfield is unable to be verified")
-	}
-
-	// Find the participating validators in the committee.
-	var participants []uint64
-	for i, validatorIndex := range selectedCommittee {
-		bitSet, err := bitutil.CheckBit(bitfield, i)
-		if err != nil {
-			return nil, fmt.Errorf("could not get participant bitfield: %v", err)
-		}
-		if bitSet {
-			participants = append(participants, validatorIndex)
-		}
-	}
-	sort.Slice(participants, func(i, j int) bool { return participants[i] < participants[j] })
-	return participants, nil
-}
-
-// VerifyBitfield verifies bitfield against the committee_size.
->>>>>>> c4c76c74
 //
 // Spec pseudocode definition:
 //   def verify_bitfield(bitfield: bytes, committee_size: int) -> bool:
@@ -430,7 +171,6 @@
 // ShardDelta returns the minimum number of shards get processed in one epoch.
 //
 // Spec pseudocode definition:
-<<<<<<< HEAD
 // 	def get_shard_delta(state: BeaconState, epoch: Epoch) -> int:
 //    return min(get_epoch_committee_count(state, epoch), SHARD_COUNT - SHARD_COUNT // SLOTS_PER_EPOCH)
 func ShardDelta(beaconState *pb.BeaconState, epoch uint64) uint64 {
@@ -438,168 +178,6 @@
 	minShardDelta := shardCount - shardCount/params.BeaconConfig().SlotsPerEpoch
 	if EpochCommitteeCount(beaconState, epoch) < minShardDelta {
 		return EpochCommitteeCount(beaconState, epoch)
-	}
-	return minShardDelta
-}
-
-// crosslinkCommittees breaks down the shuffled indices into list of crosslink committee structs
-// which contains of validator indices and the shard they are assigned to.
-//
-// Spec pseudocode definition:
-//   def get_crosslink_committees(state: BeaconState,
-//                             seed: Bytes32,
-//                             shuffling_epoch: Epoch,
-//                             slot: Slot,
-//                             start_shard: Shard,
-//                             committees_per_epoch: int) -> List[Tuple[List[ValidatorIndex], Shard]]:
-//    offset = slot % SLOTS_PER_EPOCH
-//    committees_per_slot = committees_per_epoch // SLOTS_PER_EPOCH
-//    slot_start_shard = (shuffling_start_shard + committees_per_slot * offset) % SHARD_COUNT
-//
-//    shuffling = get_shuffling(
-//        seed,
-//        state.validator_registry,
-//        shuffling_epoch,
-//    )
-//
-//    return [
-//        (
-//            shuffling[committees_per_slot * offset + i],
-//            (slot_start_shard + i) % SHARD_COUNT,
-//        )
-//        for i in range(committees_per_slot)
-//    ]
-func crosslinkCommittees(state *pb.BeaconState, input *shufflingInput) ([]*CrosslinkCommittee, error) {
-	slotsPerEpoch := params.BeaconConfig().SlotsPerEpoch
-	offSet := input.slot % slotsPerEpoch
-	committeesPerSlot := input.committeesPerEpoch / slotsPerEpoch
-	slotStartShard := (input.startShard + committeesPerSlot*offSet) %
-		params.BeaconConfig().ShardCount
-	requestedEpoch := SlotToEpoch(input.slot)
-
-	shuffledIndices, err := Shuffling(
-		bytesutil.ToBytes32(input.seed),
-		state.ValidatorRegistry,
-		requestedEpoch)
-	if err != nil {
-		return nil, err
-	}
-
-	var crosslinkCommittees []*CrosslinkCommittee
-	for i := uint64(0); i < committeesPerSlot; i++ {
-		crosslinkCommittees = append(crosslinkCommittees, &CrosslinkCommittee{
-			Committee: shuffledIndices[committeesPerSlot*offSet+i],
-			Shard:     (slotStartShard + i) % params.BeaconConfig().ShardCount,
-		})
-=======
-//   def get_committee_assignment(
-//        state: BeaconState,
-//        epoch: Epoch,
-//        validator_index: ValidatorIndex,
-//        registry_change: bool=False) -> Tuple[List[ValidatorIndex], Shard, Slot, bool]:
-//    """
-//    Return the committee assignment in the ``epoch`` for ``validator_index`` and ``registry_change``.
-//    ``assignment`` returned is a tuple of the following form:
-//        * ``assignment[0]`` is the list of validators in the committee
-//        * ``assignment[1]`` is the shard to which the committee is assigned
-//        * ``assignment[2]`` is the slot at which the committee is assigned
-//        * ``assignment[3]`` is a bool signaling if the validator is expected to propose
-//            a beacon block at the assigned slot.
-//    """
-//    previous_epoch = get_previous_epoch(state)
-//    next_epoch = get_current_epoch(state)
-//    assert previous_epoch <= epoch <= next_epoch
-//
-//    epoch_start_slot = get_epoch_start_slot(epoch)
-//    for slot in range(epoch_start_slot, epoch_start_slot + SLOTS_PER_EPOCH):
-//        crosslink_committees = get_crosslink_committees_at_slot(
-//            state,
-//            slot,
-//            registry_change=registry_change,
-//        )
-//        selected_committees = [
-//            committee  # Tuple[List[ValidatorIndex], Shard]
-//            for committee in crosslink_committees
-//            if validator_index in committee[0]
-//        ]
-//        if len(selected_committees) > 0:
-//            validators = selected_committees[0][0]
-//            shard = selected_committees[0][1]
-//            first_committee_at_slot = crosslink_committees[0][0]  # List[ValidatorIndex]
-//            is_proposer = first_committee_at_slot[slot % len(first_committee_at_slot)] == validator_index
-//
-//            assignment = (validators, shard, slot, is_proposer)
-//            return assignment
-func CommitteeAssignment(
-	state *pb.BeaconState,
-	slot uint64,
-	validatorIndex uint64,
-	registryChange bool) ([]uint64, uint64, uint64, bool, error) {
-	var selectedCommittees []*cache.CommitteeInfo
-
-	wantedEpoch := slot / params.BeaconConfig().SlotsPerEpoch
-	prevEpoch := PrevEpoch(state)
-	nextEpoch := NextEpoch(state)
-
-	if wantedEpoch < prevEpoch || wantedEpoch > nextEpoch {
-		return nil, 0, 0, false, fmt.Errorf(
-			"epoch %d out of bounds: %d <= epoch <= %d",
-			wantedEpoch-params.BeaconConfig().GenesisEpoch,
-			prevEpoch-params.BeaconConfig().GenesisEpoch,
-			nextEpoch-params.BeaconConfig().GenesisEpoch,
-		)
-	}
-
-	var cachedCommittees *cache.CommitteesInSlot
-	var err error
-	startSlot := StartSlot(wantedEpoch)
-	for slot := startSlot; slot < startSlot+params.BeaconConfig().SlotsPerEpoch; slot++ {
-
-		cachedCommittees, err = committeeCache.CommitteesInfoBySlot(slot)
-		if err != nil {
-			return []uint64{}, 0, 0, false, err
-		}
-		if cachedCommittees == nil {
-			crosslinkCommittees, err := CrosslinkCommitteesAtSlot(state, slot)
-			if err != nil {
-				return []uint64{}, 0, 0, false, fmt.Errorf("could not get crosslink committee: %v", err)
-			}
-			cachedCommittees = ToCommitteeCache(slot, crosslinkCommittees)
-			if err := committeeCache.AddCommittees(cachedCommittees); err != nil {
-				return []uint64{}, 0, 0, false, err
-			}
-		}
-		for _, committee := range cachedCommittees.Committees {
-			for _, idx := range committee.Committee {
-				if idx == validatorIndex {
-					selectedCommittees = append(selectedCommittees, committee)
-				}
-
-				if len(selectedCommittees) > 0 {
-					validators := selectedCommittees[0].Committee
-					shard := selectedCommittees[0].Shard
-					firstCommitteeAtSlot := cachedCommittees.Committees[0].Committee
-					isProposer := firstCommitteeAtSlot[slot%
-						uint64(len(firstCommitteeAtSlot))] == validatorIndex
-					return validators, shard, slot, isProposer, nil
-				}
-			}
-		}
-	}
-	return []uint64{}, 0, 0, false, status.Error(codes.NotFound, "validator not found found in assignments")
-}
-
-// ShardDelta returns the minimum number of shards get processed in one epoch.
-//
-// Spec pseudocode definition:
-// 	def get_shard_delta(state: BeaconState, epoch: Epoch) -> int:
-//    return min(get_epoch_committee_count(state, epoch), SHARD_COUNT - SHARD_COUNT // SLOTS_PER_EPOCH)
-func ShardDelta(beaconState *pb.BeaconState, epoch uint64) uint64 {
-	shardCount := params.BeaconConfig().ShardCount
-	minShardDelta := shardCount - shardCount/params.BeaconConfig().SlotsPerEpoch
-	if EpochCommitteeCount(beaconState, epoch) < minShardDelta {
-		return EpochCommitteeCount(beaconState, epoch)
->>>>>>> c4c76c74
 	}
 	return minShardDelta
 }
@@ -623,6 +201,5 @@
 		Slot:       slot,
 		Committees: cacheCommittee,
 	}
-
 	return committees
 }