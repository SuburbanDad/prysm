--- conflicted
+++ resolved
@@ -1139,7 +1139,6 @@
 	}
 }
 
-<<<<<<< HEAD
 func TestProcessSlashings_NotSlashed(t *testing.T) {
 	s := &pb.BeaconState{
 		Slot:                  params.BeaconConfig().GenesisSlot,
@@ -1170,7 +1169,8 @@
 	if newState.Balances[0] != wanted {
 		t.Errorf("Wanted slashed balance: %d, got: %d", wanted, newState.Balances[0])
 	}
-=======
+}
+
 func TestProcessRegistryUpdates_NoRotation(t *testing.T) {
 	state := &pb.BeaconState{
 		Slot: 5 * params.BeaconConfig().SlotsPerEpoch,
@@ -1283,6 +1283,4 @@
 				validator.ExitEpoch)
 		}
 	}
-
->>>>>>> 23de5ca6
 }