--- conflicted
+++ resolved
@@ -223,17 +223,10 @@
 	}
 
 	state := &pb.BeaconState{
-<<<<<<< HEAD
-		Slot:                   300,
-		JustifiedEpoch:         3,
-		JustificationBitfield:  4,
-		LatestBlockRootHash32S: latestBlockRoots,
-=======
-		Slot:                  300 + params.BeaconConfig().GenesisSlot,
+		Slot:                  300,
 		CurrentJustifiedEpoch: 3,
 		JustificationBitfield: 4,
 		LatestBlockRoots:      latestBlockRoots,
->>>>>>> f0c45f50
 	}
 	newState, err := ProcessJustificationAndFinalization(
 		state,
@@ -613,7 +606,7 @@
 	for i := 0; i < len(atts); i++ {
 		atts[i] = &pb.PendingAttestation{
 			Data: &pb.AttestationData{
-				Slot:  params.BeaconConfig().GenesisSlot + uint64(i),
+				Slot:  uint64(i),
 				Shard: uint64(i + 1),
 			},
 			AggregationBitfield: []byte{0xC0, 0xC0, 0xC0, 0xC0, 0xC0, 0xC0, 0xC0, 0xC0,
@@ -629,7 +622,7 @@
 		}
 	}
 	state := &pb.BeaconState{
-		Slot:              params.BeaconConfig().GenesisSlot,
+		Slot:              0,
 		ValidatorRegistry: validators,
 	}
 
@@ -662,14 +655,14 @@
 	for i := 0; i < len(atts); i++ {
 		atts[i] = &pb.PendingAttestation{
 			Data: &pb.AttestationData{
-				Slot: params.BeaconConfig().GenesisSlot + uint64(i),
+				Slot: uint64(i),
 			},
 			AggregationBitfield: []byte{0xFF},
 		}
 	}
 
 	state := &pb.BeaconState{
-		Slot: params.BeaconConfig().GenesisSlot,
+		Slot: 0,
 	}
 	const wantedErr = "could not get attester indices: wanted participants bitfield length 16, got: 1"
 	if _, err := UnslashedAttestingIndices(state, atts); !strings.Contains(err.Error(), wantedErr) {
@@ -683,7 +676,7 @@
 	for i := 0; i < len(atts); i++ {
 		atts[i] = &pb.PendingAttestation{
 			Data: &pb.AttestationData{
-				Slot:  params.BeaconConfig().GenesisSlot + uint64(i),
+				Slot:  uint64(i),
 				Shard: uint64(i + 1),
 			},
 			AggregationBitfield: []byte{0xFF, 0xFF, 0xFF, 0xFF, 0xFF, 0xFF, 0xFF, 0xFF,
@@ -701,7 +694,7 @@
 		balances[i] = params.BeaconConfig().MaxDepositAmount
 	}
 	state := &pb.BeaconState{
-		Slot:              params.BeaconConfig().GenesisSlot,
+		Slot:              0,
 		ValidatorRegistry: validators,
 		Balances:          balances,
 	}
@@ -721,14 +714,14 @@
 	for i := 0; i < len(atts); i++ {
 		atts[i] = &pb.PendingAttestation{
 			Data: &pb.AttestationData{
-				Slot: params.BeaconConfig().GenesisSlot + uint64(i),
+				Slot: uint64(i),
 			},
 			AggregationBitfield: []byte{0xFF},
 		}
 	}
 
 	state := &pb.BeaconState{
-		Slot: params.BeaconConfig().GenesisSlot,
+		Slot: 0,
 	}
 	const wantedErr = "could not get attester indices: wanted participants bitfield length 16, got: 1"
 	if _, err := AttestingBalance(state, atts); !strings.Contains(err.Error(), wantedErr) {
@@ -742,7 +735,7 @@
 	for i := 0; i < len(atts); i++ {
 		atts[i] = &pb.PendingAttestation{
 			Data: &pb.AttestationData{
-				Slot:  params.BeaconConfig().GenesisSlot + uint64(i),
+				Slot:  uint64(i),
 				Shard: uint64(i + 1),
 			},
 			InclusionSlot: uint64(i + 100),
@@ -761,7 +754,7 @@
 		balances[i] = params.BeaconConfig().MaxDepositAmount
 	}
 	state := &pb.BeaconState{
-		Slot:              params.BeaconConfig().GenesisSlot,
+		Slot:              0,
 		ValidatorRegistry: validators,
 		Balances:          balances,
 	}
@@ -784,14 +777,14 @@
 	for i := 0; i < len(atts); i++ {
 		atts[i] = &pb.PendingAttestation{
 			Data: &pb.AttestationData{
-				Slot: params.BeaconConfig().GenesisSlot + uint64(i),
+				Slot: uint64(i),
 			},
 			AggregationBitfield: []byte{0xFF},
 		}
 	}
 
 	state := &pb.BeaconState{
-		Slot: params.BeaconConfig().GenesisSlot,
+		Slot: 0,
 	}
 	const wantedErr = "could not get attester indices: wanted participants bitfield length 16, got: 1"
 	if _, err := EarlistAttestation(state, atts, 0); !strings.Contains(err.Error(), wantedErr) {
@@ -801,7 +794,7 @@
 
 func TestMatchAttestations_PrevEpoch(t *testing.T) {
 	e := params.BeaconConfig().SlotsPerEpoch
-	s := params.BeaconConfig().GenesisSlot
+	s := uint64(0)
 
 	// The correct epoch for source is the first epoch
 	// The correct vote for target is '1'
@@ -834,7 +827,7 @@
 		LatestBlockRoots:          blockRoots,
 	}
 
-	mAtts, err := MatchAttestations(state, params.BeaconConfig().GenesisEpoch)
+	mAtts, err := MatchAttestations(state, 0)
 	if err != nil {
 		t.Fatal(err)
 	}
@@ -876,7 +869,7 @@
 
 func TestMatchAttestations_CurrentEpoch(t *testing.T) {
 	e := params.BeaconConfig().SlotsPerEpoch
-	s := params.BeaconConfig().GenesisSlot
+	s := uint64(0)
 
 	// The correct epoch for source is the first epoch
 	// The correct vote for target is '65'
@@ -906,7 +899,7 @@
 		LatestBlockRoots:          blockRoots,
 	}
 
-	mAtts, err := MatchAttestations(state, params.BeaconConfig().GenesisEpoch+1)
+	mAtts, err := MatchAttestations(state, 0+1)
 	if err != nil {
 		t.Fatal(err)
 	}
@@ -948,17 +941,17 @@
 func TestCrosslinkFromAttsData_CanGetCrosslink(t *testing.T) {
 	s := &pb.BeaconState{
 		CurrentCrosslinks: []*pb.Crosslink{
-			{Epoch: params.BeaconConfig().GenesisEpoch},
-		},
-	}
-	slot := (params.BeaconConfig().GenesisEpoch + 100) * params.BeaconConfig().SlotsPerEpoch
+			{Epoch: 0},
+		},
+	}
+	slot := (0 + 100) * params.BeaconConfig().SlotsPerEpoch
 	a := &pb.AttestationData{
 		Slot:                  slot,
 		CrosslinkDataRoot:     []byte{'A'},
 		PreviousCrosslinkRoot: []byte{'B'},
 	}
 	if !proto.Equal(CrosslinkFromAttsData(s, a), &pb.Crosslink{
-		Epoch:                       params.BeaconConfig().GenesisEpoch + params.BeaconConfig().MaxCrosslinkEpochs,
+		Epoch:                       0 + params.BeaconConfig().MaxCrosslinkEpochs,
 		CrosslinkDataRootHash32:     []byte{'A'},
 		PreviousCrosslinkRootHash32: []byte{'B'},
 	}) {
@@ -969,7 +962,7 @@
 func TestAttsForCrosslink_CanGetAttestations(t *testing.T) {
 	s := &pb.BeaconState{
 		CurrentCrosslinks: []*pb.Crosslink{
-			{Epoch: params.BeaconConfig().GenesisEpoch},
+			{Epoch: 0},
 		},
 	}
 	c := &pb.Crosslink{
@@ -992,7 +985,7 @@
 	for i := 0; i < len(atts); i++ {
 		atts[i] = &pb.PendingAttestation{
 			Data: &pb.AttestationData{
-				Slot:                  params.BeaconConfig().GenesisSlot + uint64(i),
+				Slot:                  uint64(i),
 				Shard:                 uint64(i + 1),
 				PreviousCrosslinkRoot: []byte{'E'},
 			},
@@ -1009,16 +1002,16 @@
 		}
 	}
 	s := &pb.BeaconState{
-		Slot:              params.BeaconConfig().GenesisSlot,
+		Slot:              0,
 		ValidatorRegistry: validators,
 		CurrentCrosslinks: []*pb.Crosslink{
-			{Epoch: params.BeaconConfig().GenesisEpoch},
-			{Epoch: params.BeaconConfig().GenesisEpoch},
-			{Epoch: params.BeaconConfig().GenesisEpoch},
+			{Epoch: 0},
+			{Epoch: 0},
+			{Epoch: 0},
 		},
 	}
 	c := &pb.Crosslink{
-		Epoch:                       params.BeaconConfig().GenesisEpoch,
+		Epoch:                       0,
 		PreviousCrosslinkRootHash32: []byte{'E'},
 	}
 	indices, err := CrosslinkAttestingIndices(s, c, atts)
@@ -1039,8 +1032,8 @@
 
 func TestWinningCrosslink_CantGetMatchingAtts(t *testing.T) {
 	wanted := fmt.Sprintf("could not get matching attestations: input epoch: %d != current epoch: %d or previous epoch: %d",
-		100, params.BeaconConfig().GenesisEpoch, params.BeaconConfig().GenesisEpoch)
-	_, err := WinningCrosslink(&pb.BeaconState{Slot: params.BeaconConfig().GenesisSlot}, 0, 100)
+		100, 0, 0)
+	_, err := WinningCrosslink(&pb.BeaconState{Slot: 0}, 0, 100)
 	if err.Error() != wanted {
 		t.Fatal(err)
 	}
@@ -1048,23 +1041,23 @@
 
 func TestWinningCrosslink_ReturnGensisCrosslink(t *testing.T) {
 	e := params.BeaconConfig().SlotsPerEpoch
-	gs := params.BeaconConfig().GenesisSlot
-	ge := params.BeaconConfig().GenesisEpoch
-
-	state := &pb.BeaconState{
-		Slot:                      gs + e + 2,
+	genesisSlot := uint64(0)
+	genesisEpoch := uint64(0)
+
+	state := &pb.BeaconState{
+		Slot:                      genesisSlot + e + 2,
 		PreviousEpochAttestations: []*pb.PendingAttestation{},
 		LatestBlockRoots:          make([][]byte, 128),
-		CurrentCrosslinks:         []*pb.Crosslink{{Epoch: ge}},
+		CurrentCrosslinks:         []*pb.Crosslink{{Epoch: genesisEpoch}},
 	}
 
 	gCrosslink := &pb.Crosslink{
-		Epoch:                       params.BeaconConfig().GenesisEpoch,
+		Epoch:                       0,
 		CrosslinkDataRootHash32:     params.BeaconConfig().ZeroHash[:],
 		PreviousCrosslinkRootHash32: params.BeaconConfig().ZeroHash[:],
 	}
 
-	crosslink, err := WinningCrosslink(state, 0, ge)
+	crosslink, err := WinningCrosslink(state, 0, genesisEpoch)
 	if err != nil {
 		t.Fatal(err)
 	}
@@ -1075,13 +1068,13 @@
 
 func TestWinningCrosslink_CanGetWinningRoot(t *testing.T) {
 	e := params.BeaconConfig().SlotsPerEpoch
-	gs := params.BeaconConfig().GenesisSlot
-	ge := params.BeaconConfig().GenesisEpoch
+	genesisSlot := uint64(0)
+	genesisEpoch := uint64(0)
 
 	atts := []*pb.PendingAttestation{
-		{Data: &pb.AttestationData{Slot: gs + 1, CrosslinkDataRoot: []byte{'A'}}},
-		{Data: &pb.AttestationData{Slot: gs + 1, CrosslinkDataRoot: []byte{'B'}}}, // winner
-		{Data: &pb.AttestationData{Slot: gs + 1, CrosslinkDataRoot: []byte{'C'}}},
+		{Data: &pb.AttestationData{Slot: genesisSlot + 1, CrosslinkDataRoot: []byte{'A'}}},
+		{Data: &pb.AttestationData{Slot: genesisSlot + 1, CrosslinkDataRoot: []byte{'B'}}}, // winner
+		{Data: &pb.AttestationData{Slot: genesisSlot + 1, CrosslinkDataRoot: []byte{'C'}}},
 	}
 
 	blockRoots := make([][]byte, 128)
@@ -1090,18 +1083,18 @@
 	}
 
 	state := &pb.BeaconState{
-		Slot:                      gs + e + 2,
+		Slot:                      genesisSlot + e + 2,
 		PreviousEpochAttestations: atts,
 		LatestBlockRoots:          blockRoots,
-		CurrentCrosslinks:         []*pb.Crosslink{{Epoch: ge, CrosslinkDataRootHash32: []byte{'B'}}},
-	}
-
-	winner, err := WinningCrosslink(state, 0, ge)
+		CurrentCrosslinks:         []*pb.Crosslink{{Epoch: genesisEpoch, CrosslinkDataRootHash32: []byte{'B'}}},
+	}
+
+	winner, err := WinningCrosslink(state, 0, genesisEpoch)
 	if err != nil {
 		t.Fatal(err)
 	}
 
-	want := &pb.Crosslink{Epoch: ge, CrosslinkDataRootHash32: []byte{'B'}}
+	want := &pb.Crosslink{Epoch: genesisEpoch, CrosslinkDataRootHash32: []byte{'B'}}
 	if !reflect.DeepEqual(winner, want) {
 		t.Errorf("Did not get genesis crosslink, got: %v", winner)
 	}
