package epoch

import (
	"bytes"
	"encoding/binary"
	"fmt"
	"reflect"
	"strings"
	"testing"

	"github.com/gogo/protobuf/proto"
	"github.com/prysmaticlabs/prysm/beacon-chain/core/helpers"
	pb "github.com/prysmaticlabs/prysm/proto/beacon/p2p/v1"
	"github.com/prysmaticlabs/prysm/shared/featureconfig"
	"github.com/prysmaticlabs/prysm/shared/hashutil"
	"github.com/prysmaticlabs/prysm/shared/params"
)

func init() {
	featureconfig.InitFeatureConfig(&featureconfig.FeatureFlagConfig{
		EnableCrosslinks: true,
	})
}

func TestCanProcessEpoch_TrueOnEpochs(t *testing.T) {
	if params.BeaconConfig().SlotsPerEpoch != 64 {
		t.Errorf("SlotsPerEpoch should be 64 for these tests to pass")
	}

	tests := []struct {
		slot            uint64
		canProcessEpoch bool
	}{
		{
			slot:            1,
			canProcessEpoch: false,
		}, {
			slot:            63,
			canProcessEpoch: true,
		},
		{
			slot:            64,
			canProcessEpoch: false,
		}, {
			slot:            127,
			canProcessEpoch: true,
		}, {
			slot:            1000000000,
			canProcessEpoch: false,
		},
	}

	for _, tt := range tests {
		state := &pb.BeaconState{Slot: tt.slot}
		if CanProcessEpoch(state) != tt.canProcessEpoch {
			t.Errorf(
				"CanProcessEpoch(%d) = %v. Wanted %v",
				tt.slot,
				CanProcessEpoch(state),
				tt.canProcessEpoch,
			)
		}
	}
}

func TestCanProcessEth1Data_TrueOnVotingPeriods(t *testing.T) {
	if params.BeaconConfig().EpochsPerEth1VotingPeriod != 16 {
		t.Errorf("EpochsPerEth1VotingPeriodshould be 16 for these tests to pass")
	}

	tests := []struct {
		slot               uint64
		canProcessEth1Data bool
	}{
		{
			slot:               1,
			canProcessEth1Data: false,
		},
		{
			slot:               15,
			canProcessEth1Data: false,
		},
		{
			slot:               15 * params.BeaconConfig().SlotsPerEpoch,
			canProcessEth1Data: true,
		},
		{
			slot:               127 * params.BeaconConfig().SlotsPerEpoch,
			canProcessEth1Data: true,
		},
		{
			slot:               234234,
			canProcessEth1Data: false,
		},
	}

	for _, tt := range tests {
		state := &pb.BeaconState{Slot: tt.slot}
		if CanProcessEth1Data(state) != tt.canProcessEth1Data {
			t.Errorf(
				"CanProcessEth1Data(%d) = %v. Wanted %v",
				tt.slot,
				CanProcessEth1Data(state),
				tt.canProcessEth1Data,
			)
		}
	}
}

func TestProcessEth1Data_UpdatesStateAndCleans(t *testing.T) {
	requiredVoteCount := params.BeaconConfig().EpochsPerEth1VotingPeriod *
		params.BeaconConfig().SlotsPerEpoch
	state := &pb.BeaconState{
		Slot: 15 * params.BeaconConfig().SlotsPerEpoch,
		LatestEth1Data: &pb.Eth1Data{
			DepositRoot: nil,
			BlockRoot:   nil,
		},
		Eth1DataVotes: []*pb.Eth1DataVote{
			{
				Eth1Data: &pb.Eth1Data{
					DepositRoot: []byte{'A'},
					BlockRoot:   []byte{'B'},
				},
				VoteCount: 0,
			},
			// DepositRoot ['B'] gets to process with sufficient vote count.
			{
				Eth1Data: &pb.Eth1Data{
					DepositRoot: []byte{'C'},
					BlockRoot:   []byte{'D'},
				},
				VoteCount: requiredVoteCount/2 + 1,
			},
			{
				Eth1Data: &pb.Eth1Data{
					DepositRoot: []byte{'E'},
					BlockRoot:   []byte{'F'},
				},
				VoteCount: requiredVoteCount / 2,
			},
		},
	}

	newState := ProcessEth1Data(state)
	if !bytes.Equal(newState.LatestEth1Data.DepositRoot, []byte{'C'}) {
		t.Errorf("Incorrect DepositRoot. Wanted: %v, got: %v",
			[]byte{'C'}, newState.LatestEth1Data.DepositRoot)
	}

	// Adding a new receipt root ['D'] which should be the new processed receipt root.
	state.Eth1DataVotes = append(state.Eth1DataVotes,
		&pb.Eth1DataVote{
			Eth1Data: &pb.Eth1Data{
				DepositRoot: []byte{'G'},
				BlockRoot:   []byte{'H'},
			},
			VoteCount: requiredVoteCount,
		},
	)
	newState = ProcessEth1Data(state)
	if !bytes.Equal(newState.LatestEth1Data.DepositRoot, []byte{'G'}) {
		t.Errorf("Incorrect DepositRoot. Wanted: %v, got: %v",
			[]byte{'G'}, newState.LatestEth1Data.DepositRoot)
	}

	if len(newState.Eth1DataVotes) != 0 {
		t.Errorf("Failed to clean up Eth1DataVotes slice. Length: %d",
			len(newState.Eth1DataVotes))
	}
}

func TestProcessEth1Data_InactionSlot(t *testing.T) {
	requiredVoteCount := params.BeaconConfig().EpochsPerEth1VotingPeriod
	state := &pb.BeaconState{
		Slot: 4,
		LatestEth1Data: &pb.Eth1Data{
			DepositRoot: []byte{'A'},
			BlockRoot:   []byte{'B'},
		},
		Eth1DataVotes: []*pb.Eth1DataVote{
			{
				Eth1Data: &pb.Eth1Data{
					DepositRoot: []byte{'C'},
					BlockRoot:   []byte{'D'},
				},
				VoteCount: requiredVoteCount/2 + 1,
			},
			{
				Eth1Data: &pb.Eth1Data{
					DepositRoot: []byte{'E'},
					BlockRoot:   []byte{'F'},
				},
				VoteCount: requiredVoteCount / 2,
			},
			{
				Eth1Data: &pb.Eth1Data{
					DepositRoot: []byte{'G'},
					BlockRoot:   []byte{'H'},
				},
				VoteCount: requiredVoteCount,
			},
		},
	}

	// Adding a new receipt root ['D'] which should be the new processed receipt root.
	newState := ProcessEth1Data(state)
	if !bytes.Equal(newState.LatestEth1Data.DepositRoot, []byte{'A'}) {
		t.Errorf("Incorrect DepositRoot. Wanted: %v, got: %v",
			[]byte{'A'}, newState.LatestEth1Data.DepositRoot)
	}
}

func TestProcessCrosslinks_CrosslinksCorrectEpoch(t *testing.T) {
	state := buildState(5, params.BeaconConfig().DepositsForChainStart)
	state.LatestCrosslinks = []*pb.Crosslink{{}, {}}
	epoch := uint64(5)
	state.Slot = params.BeaconConfig().GenesisSlot + epoch*params.BeaconConfig().SlotsPerEpoch

	byteLength := int(params.BeaconConfig().DepositsForChainStart / params.BeaconConfig().TargetCommitteeSize / 8)
	var participationBitfield []byte
	for i := 0; i < byteLength; i++ {
		participationBitfield = append(participationBitfield, byte(0xff))
	}

	var attestations []*pb.PendingAttestation
	for i := 0; i < 10; i++ {
		attestation := &pb.PendingAttestation{
			Data: &pb.AttestationData{
				Slot:              state.Slot,
				CrosslinkDataRoot: []byte{'A'},
			},
			// All validators attested to the above roots.
			AggregationBitfield: participationBitfield,
		}
		attestations = append(attestations, attestation)
	}

	newState, err := ProcessCrosslinks(
		state,
		attestations,
		nil,
	)
	if err != nil {
		t.Fatalf("Could not execute ProcessCrosslinks: %v", err)
	}
	// Verify crosslink for shard 0([1]) was processed at genesis epoch + 5.
	if newState.LatestCrosslinks[0].Epoch != params.BeaconConfig().GenesisEpoch+epoch {
		t.Errorf("Shard 0s got crosslinked at epoch %d, wanted: %d",
			newState.LatestCrosslinks[0].Epoch, +params.BeaconConfig().GenesisSlot)
	}
	// Verify crosslink for shard 0 was root hashed for []byte{'A'}.
	if !bytes.Equal(newState.LatestCrosslinks[0].CrosslinkDataRootHash32,
		attestations[0].Data.CrosslinkDataRoot) {
		t.Errorf("Shard 0's root hash is %#x, wanted: %#x",
			newState.LatestCrosslinks[0].CrosslinkDataRootHash32,
			attestations[0].Data.CrosslinkDataRoot)
	}
}

func TestProcessCrosslinks_NoParticipantsBitField(t *testing.T) {
	state := buildState(params.BeaconConfig().GenesisSlot+5, params.BeaconConfig().DepositsForChainStart)
	state.LatestCrosslinks = []*pb.Crosslink{{}, {}}

	attestations := []*pb.PendingAttestation{
		{Data: &pb.AttestationData{Slot: params.BeaconConfig().GenesisSlot},
			// Empty participation bitfield will trigger error.
			AggregationBitfield: []byte{}}}

	wanted := fmt.Sprintf(
		"wanted participants bitfield length %d, got: %d",
		16, 0,
	)
	if _, err := ProcessCrosslinks(state, attestations, nil); !strings.Contains(err.Error(), wanted) {
		t.Errorf("Expected: %s, received: %s", wanted, err.Error())
	}
}

func TestProcessEjections_EjectsAtCorrectSlot(t *testing.T) {
	state := &pb.BeaconState{
		Slot: 1,
		Balances: []uint64{
			params.BeaconConfig().EjectionBalance - 1,
			params.BeaconConfig().EjectionBalance + 1},
		LatestSlashedBalances: []uint64{0},
		ValidatorRegistry: []*pb.Validator{
			{ExitEpoch: params.BeaconConfig().FarFutureEpoch},
			{ExitEpoch: params.BeaconConfig().FarFutureEpoch}},
	}

	state, err := ProcessEjections(state, false /* disable logging */)
	if err != nil {
		t.Fatalf("Could not execute ProcessEjections: %v", err)
	}

	if state.ValidatorRegistry[0].ExitEpoch !=
		params.BeaconConfig().ActivationExitDelay+state.Slot {
		t.Errorf("Expected exit epoch %d, but got %d",
			state.ValidatorRegistry[0].ExitEpoch, params.BeaconConfig().ActivationExitDelay)
	}
	if state.ValidatorRegistry[1].ExitEpoch !=
		params.BeaconConfig().FarFutureEpoch {
		t.Errorf("Expected exit epoch 0, but got %v", state.ValidatorRegistry[1].ExitEpoch)
	}
}

func TestCanProcessValidatorRegistry_OnFarEpoch(t *testing.T) {
	crosslinks := make([]*pb.Crosslink, params.BeaconConfig().DepositsForChainStart)
	for i := 0; i < len(crosslinks); i++ {
		crosslinks[i] = &pb.Crosslink{
			Epoch: 101,
		}
	}

	state := &pb.BeaconState{
		FinalizedEpoch:               1,
		ValidatorRegistryUpdateEpoch: 0,
		LatestCrosslinks:             crosslinks,
	}

	if processed := CanProcessValidatorRegistry(state); !processed {
		t.Errorf("Wanted True for CanProcessValidatorRegistry, but got %v", processed)
	}
}

func TestCanProcessValidatorRegistry_OutOfBounds(t *testing.T) {
	state := &pb.BeaconState{
		FinalizedEpoch:               1,
		ValidatorRegistryUpdateEpoch: 101,
	}

	if processed := CanProcessValidatorRegistry(state); processed {
		t.Errorf("Wanted False for CanProcessValidatorRegistry, but got %v", processed)
	}
	state = &pb.BeaconState{
		ValidatorRegistryUpdateEpoch: 101,
		FinalizedEpoch:               1,
		LatestCrosslinks: []*pb.Crosslink{
			{Epoch: 100},
		},
	}
	if processed := CanProcessValidatorRegistry(state); processed {
		t.Errorf("Wanted False for CanProcessValidatorRegistry, but got %v", processed)
	}
}

func TestProcessPrevSlotShard_CorrectPrevEpochData(t *testing.T) {
	state := &pb.BeaconState{
		CurrentShufflingEpoch:      1,
		CurrentShufflingStartShard: 2,
		CurrentShufflingSeedHash32: []byte{'A'},
	}

	newState := ProcessPrevSlotShardSeed(
		proto.Clone(state).(*pb.BeaconState))

	if newState.PreviousShufflingEpoch != state.CurrentShufflingEpoch {
		t.Errorf("Incorrect prev epoch calculation slot: Wanted: %d, got: %d",
			newState.PreviousShufflingEpoch, state.CurrentShufflingEpoch)
	}
	if newState.PreviousShufflingStartShard != state.CurrentShufflingStartShard {
		t.Errorf("Incorrect prev epoch start shard: Wanted: %d, got: %d",
			newState.PreviousShufflingStartShard, state.CurrentShufflingStartShard)
	}
	if !bytes.Equal(newState.PreviousShufflingSeedHash32, state.CurrentShufflingSeedHash32) {
		t.Errorf("Incorrect prev epoch seed mix hash: Wanted: %v, got: %v",
			state.CurrentShufflingSeedHash32, newState.PreviousShufflingSeedHash32)
	}
}

func TestProcessPartialValidatorRegistry_CorrectShufflingEpoch(t *testing.T) {
	state := &pb.BeaconState{
		Slot:                   params.BeaconConfig().SlotsPerEpoch * 2,
		LatestRandaoMixes:      [][]byte{{'A'}, {'B'}, {'C'}},
		LatestActiveIndexRoots: [][]byte{{'D'}, {'E'}, {'F'}},
	}
	copiedState := proto.Clone(state).(*pb.BeaconState)
	newState, err := ProcessPartialValidatorRegistry(copiedState)
	if err != nil {
		t.Fatalf("could not ProcessPartialValidatorRegistry: %v", err)
	}
	if newState.CurrentShufflingEpoch != helpers.NextEpoch(state) {
		t.Errorf("Incorrect CurrentShufflingEpoch, wanted: %d, got: %d",
			helpers.NextEpoch(state), newState.CurrentShufflingEpoch)
	}
}

func TestCleanupAttestations_RemovesFromLastEpoch(t *testing.T) {
	if params.BeaconConfig().SlotsPerEpoch != 64 {
		t.Errorf("SlotsPerEpoch should be 64 for these tests to pass")
	}
	slotsPerEpoch := params.BeaconConfig().SlotsPerEpoch
	state := &pb.BeaconState{
		Slot: slotsPerEpoch,
		LatestAttestations: []*pb.PendingAttestation{
			{Data: &pb.AttestationData{Slot: 1}},
			{Data: &pb.AttestationData{Slot: slotsPerEpoch - 10}},
			{Data: &pb.AttestationData{Slot: slotsPerEpoch}},
			{Data: &pb.AttestationData{Slot: slotsPerEpoch + 1}},
			{Data: &pb.AttestationData{Slot: slotsPerEpoch + 20}},
			{Data: &pb.AttestationData{Slot: 32}},
			{Data: &pb.AttestationData{Slot: 33}},
			{Data: &pb.AttestationData{Slot: 2 * slotsPerEpoch}},
		},
	}
	wanted := &pb.BeaconState{
		Slot: slotsPerEpoch,
		LatestAttestations: []*pb.PendingAttestation{
			{Data: &pb.AttestationData{Slot: slotsPerEpoch}},
			{Data: &pb.AttestationData{Slot: slotsPerEpoch + 1}},
			{Data: &pb.AttestationData{Slot: slotsPerEpoch + 20}},
			{Data: &pb.AttestationData{Slot: 2 * slotsPerEpoch}},
		},
	}
	newState := CleanupAttestations(state)

	if !reflect.DeepEqual(newState, wanted) {
		t.Errorf("Wanted state: %v, got state: %v ",
			wanted, newState)
	}
}

func TestUpdateLatestSlashedBalances_UpdatesBalances(t *testing.T) {
	tests := []struct {
		epoch    uint64
		balances uint64
	}{
		{
			epoch:    0,
			balances: 100,
		},
		{
			epoch:    params.BeaconConfig().LatestSlashedExitLength,
			balances: 324,
		},
		{
			epoch:    params.BeaconConfig().LatestSlashedExitLength + 1,
			balances: 234324,
		}, {
			epoch:    params.BeaconConfig().LatestSlashedExitLength * 100,
			balances: 34,
		}, {
			epoch:    params.BeaconConfig().LatestSlashedExitLength * 1000,
			balances: 1,
		},
	}
	for _, tt := range tests {
		epoch := tt.epoch % params.BeaconConfig().LatestSlashedExitLength
		latestSlashedExitBalances := make([]uint64,
			params.BeaconConfig().LatestSlashedExitLength)
		latestSlashedExitBalances[epoch] = tt.balances
		state := &pb.BeaconState{
			Slot:                  tt.epoch * params.BeaconConfig().SlotsPerEpoch,
			LatestSlashedBalances: latestSlashedExitBalances}
		newState := UpdateLatestSlashedBalances(state)
		if newState.LatestSlashedBalances[epoch+1] !=
			tt.balances {
			t.Errorf(
				"LatestSlashedBalances didn't update for epoch %d,"+
					"wanted: %d, got: %d", epoch+1, tt.balances,
				newState.LatestSlashedBalances[epoch+1],
			)
		}
	}
}

func TestUpdateLatestRandaoMixes_UpdatesRandao(t *testing.T) {
	tests := []struct {
		epoch uint64
		seed  []byte
	}{
		{
			epoch: 0,
			seed:  []byte{'A'},
		},
		{
			epoch: 1,
			seed:  []byte{'B'},
		},
		{
			epoch: 100,
			seed:  []byte{'C'},
		}, {
			epoch: params.BeaconConfig().LatestRandaoMixesLength * 100,
			seed:  []byte{'D'},
		}, {
			epoch: params.BeaconConfig().LatestRandaoMixesLength * 1000,
			seed:  []byte{'E'},
		},
	}
	for _, tt := range tests {
		epoch := tt.epoch % params.BeaconConfig().LatestRandaoMixesLength
		latestSlashedRandaoMixes := make([][]byte,
			params.BeaconConfig().LatestRandaoMixesLength)
		latestSlashedRandaoMixes[epoch] = tt.seed
		state := &pb.BeaconState{
			Slot:              tt.epoch * params.BeaconConfig().SlotsPerEpoch,
			LatestRandaoMixes: latestSlashedRandaoMixes}
		newState, err := UpdateLatestRandaoMixes(state)
		if err != nil {
			t.Fatalf("could not update latest randao mixes: %v", err)
		}
		if !bytes.Equal(newState.LatestRandaoMixes[epoch+1], tt.seed) {
			t.Errorf(
				"LatestRandaoMixes didn't update for epoch %d,"+
					"wanted: %v, got: %v", epoch+1, tt.seed,
				newState.LatestRandaoMixes[epoch+1],
			)
		}
	}
}

func TestUpdateLatestActiveIndexRoots_UpdatesActiveIndexRoots(t *testing.T) {
	epoch := uint64(1234)
	latestActiveIndexRoots := make([][]byte,
		params.BeaconConfig().LatestActiveIndexRootsLength)
	state := &pb.BeaconState{
		Slot:                   epoch * params.BeaconConfig().SlotsPerEpoch,
		LatestActiveIndexRoots: latestActiveIndexRoots}
	newState, err := UpdateLatestActiveIndexRoots(state)
	if err != nil {
		t.Fatalf("could not update latest index roots: %v", err)
	}
	nextEpoch := helpers.NextEpoch(state) + params.BeaconConfig().ActivationExitDelay
	validatorIndices := helpers.ActiveValidatorIndices(state.ValidatorRegistry, nextEpoch)
	indicesBytes := []byte{}
	for _, val := range validatorIndices {
		buf := make([]byte, 8)
		binary.LittleEndian.PutUint64(buf, val)
		indicesBytes = append(indicesBytes, buf...)
	}
	indexRoot := hashutil.Hash(indicesBytes)
	if !bytes.Equal(newState.LatestActiveIndexRoots[nextEpoch], indexRoot[:]) {
		t.Errorf(
			"LatestActiveIndexRoots didn't update for epoch %d,"+
				"wanted: %v, got: %v", nextEpoch, indexRoot,
			newState.LatestActiveIndexRoots[nextEpoch],
		)
	}
}

func TestUnslashedAttestingIndices_CanSortAndFilter(t *testing.T) {
	// Generate 2 attestations.
	atts := make([]*pb.PendingAttestation, 2)
	for i := 0; i < len(atts); i++ {
		atts[i] = &pb.PendingAttestation{
			Data: &pb.AttestationData{
				Slot:  params.BeaconConfig().GenesisSlot + uint64(i),
				Shard: uint64(i + 1),
			},
			AggregationBitfield: []byte{0xC0, 0xC0, 0xC0, 0xC0, 0xC0, 0xC0, 0xC0, 0xC0,
				0xC0, 0xC0, 0xC0, 0xC0, 0xC0, 0xC0, 0xC0, 0xC0},
		}
	}

	// Generate validators and state for the 2 attestations.
	validators := make([]*pb.Validator, params.BeaconConfig().DepositsForChainStart)
	for i := 0; i < len(validators); i++ {
		validators[i] = &pb.Validator{
			ExitEpoch: params.BeaconConfig().FarFutureEpoch,
		}
	}
	state := &pb.BeaconState{
		Slot:              params.BeaconConfig().GenesisSlot,
		ValidatorRegistry: validators,
	}

	indices, err := UnslashedAttestingIndices(state, atts)
	if err != nil {
		t.Fatal(err)
	}
	for i := 0; i < len(indices)-1; i++ {
		if indices[i] > indices[i+1] {
			t.Error("sorted indices not sorted")
		}
	}

	// Verify the slashed validator is filtered.
	slashedValidator := indices[0]
	state.ValidatorRegistry[slashedValidator].Slashed = true
	indices, err = UnslashedAttestingIndices(state, atts)
	if err != nil {
		t.Fatal(err)
	}
	for i := 0; i < len(indices); i++ {
		if indices[i] == slashedValidator {
			t.Errorf("Slashed validator %d is not filtered", slashedValidator)
		}
	}
}

func TestUnslashedAttestingIndices_CantGetIndicesBitfieldError(t *testing.T) {
	atts := make([]*pb.PendingAttestation, 2)
	for i := 0; i < len(atts); i++ {
		atts[i] = &pb.PendingAttestation{
			Data: &pb.AttestationData{
				Slot: params.BeaconConfig().GenesisSlot + uint64(i),
			},
			AggregationBitfield: []byte{0xFF},
		}
	}

	state := &pb.BeaconState{
		Slot: params.BeaconConfig().GenesisSlot,
	}
	const wantedErr = "could not get attester indices: wanted participants bitfield length 16, got: 1"
	if _, err := UnslashedAttestingIndices(state, atts); !strings.Contains(err.Error(), wantedErr) {
		t.Errorf("wanted: %v, got: %v", wantedErr, err.Error())
	}
}

func TestAttestingBalance_CorrectBalance(t *testing.T) {
	// Generate 2 attestations.
	atts := make([]*pb.PendingAttestation, 2)
	for i := 0; i < len(atts); i++ {
		atts[i] = &pb.PendingAttestation{
			Data: &pb.AttestationData{
				Slot:  params.BeaconConfig().GenesisSlot + uint64(i),
				Shard: uint64(i + 1),
			},
			AggregationBitfield: []byte{0xFF, 0xFF, 0xFF, 0xFF, 0xFF, 0xFF, 0xFF, 0xFF,
				0xFF, 0xFF, 0xFF, 0xFF, 0xFF, 0xFF, 0xFF, 0xFF},
		}
	}

	// Generate validators with balances and state for the 2 attestations.
	validators := make([]*pb.Validator, params.BeaconConfig().DepositsForChainStart)
	balances := make([]uint64, params.BeaconConfig().DepositsForChainStart)
	for i := 0; i < len(validators); i++ {
		validators[i] = &pb.Validator{
			ExitEpoch: params.BeaconConfig().FarFutureEpoch,
		}
		balances[i] = params.BeaconConfig().MaxDepositAmount
	}
	state := &pb.BeaconState{
		Slot:              params.BeaconConfig().GenesisSlot,
		ValidatorRegistry: validators,
		Balances:          balances,
	}

	balance, err := AttestingBalance(state, atts)
	if err != nil {
		t.Fatal(err)
	}
	wanted := 256 * params.BeaconConfig().MaxDepositAmount
	if balance != wanted {
		t.Errorf("wanted balance: %d, got: %d", wanted, balance)
	}
}

func TestAttestingBalance_CantGetIndicesBitfieldError(t *testing.T) {
	atts := make([]*pb.PendingAttestation, 2)
	for i := 0; i < len(atts); i++ {
		atts[i] = &pb.PendingAttestation{
			Data: &pb.AttestationData{
				Slot: params.BeaconConfig().GenesisSlot + uint64(i),
			},
			AggregationBitfield: []byte{0xFF},
		}
	}

	state := &pb.BeaconState{
		Slot: params.BeaconConfig().GenesisSlot,
	}
	const wantedErr = "could not get attester indices: wanted participants bitfield length 16, got: 1"
	if _, err := AttestingBalance(state, atts); !strings.Contains(err.Error(), wantedErr) {
		t.Errorf("wanted: %v, got: %v", wantedErr, err.Error())
	}
}

func TestEarliestAttestation_CanGetEarliest(t *testing.T) {
	// Generate 2 attestations.
	atts := make([]*pb.PendingAttestation, 2)
	for i := 0; i < len(atts); i++ {
		atts[i] = &pb.PendingAttestation{
			Data: &pb.AttestationData{
				Slot:  params.BeaconConfig().GenesisSlot + uint64(i),
				Shard: uint64(i + 1),
			},
			InclusionSlot: uint64(i + 100),
			AggregationBitfield: []byte{0xFF, 0xFF, 0xFF, 0xFF, 0xFF, 0xFF, 0xFF, 0xFF,
				0xFF, 0xFF, 0xFF, 0xFF, 0xFF, 0xFF, 0xFF, 0xFF},
		}
	}

	// Generate validators with balances and state for the 2 attestations.
	validators := make([]*pb.Validator, params.BeaconConfig().DepositsForChainStart)
	balances := make([]uint64, params.BeaconConfig().DepositsForChainStart)
	for i := 0; i < len(validators); i++ {
		validators[i] = &pb.Validator{
			ExitEpoch: params.BeaconConfig().FarFutureEpoch,
		}
		balances[i] = params.BeaconConfig().MaxDepositAmount
	}
	state := &pb.BeaconState{
		Slot:              params.BeaconConfig().GenesisSlot,
		ValidatorRegistry: validators,
		Balances:          balances,
	}

	// Get attestation for validator index 255.
	idx := uint64(255)
	att, err := EarlistAttestation(state, atts, idx)
	if err != nil {
		t.Fatal(err)
	}
	wantedInclusion := uint64(100)
	if att.InclusionSlot != wantedInclusion {
		t.Errorf("wanted inclusion slot: %d, got: %d", wantedInclusion, att.InclusionSlot)

	}
}

func TestEarliestAttestation_CantGetIndicesBitfieldError(t *testing.T) {
	atts := make([]*pb.PendingAttestation, 2)
	for i := 0; i < len(atts); i++ {
		atts[i] = &pb.PendingAttestation{
			Data: &pb.AttestationData{
				Slot: params.BeaconConfig().GenesisSlot + uint64(i),
			},
			AggregationBitfield: []byte{0xFF},
		}
	}

	state := &pb.BeaconState{
		Slot: params.BeaconConfig().GenesisSlot,
	}
	const wantedErr = "could not get attester indices: wanted participants bitfield length 16, got: 1"
	if _, err := EarlistAttestation(state, atts, 0); !strings.Contains(err.Error(), wantedErr) {
		t.Errorf("wanted: %v, got: %v", wantedErr, err.Error())
	}
}

func TestMatchAttestations_PrevEpoch(t *testing.T) {
	e := params.BeaconConfig().SlotsPerEpoch
	s := params.BeaconConfig().GenesisSlot

	// The correct epoch for source is the first epoch
	// The correct vote for target is '1'
	// The correct vote for head is '2'
	prevAtts := []*pb.PendingAttestation{
		{Data: &pb.AttestationData{Slot: s + 1}},                                                    // source
		{Data: &pb.AttestationData{Slot: s + 1, TargetRoot: []byte{1}}},                             // source, target
		{Data: &pb.AttestationData{Slot: s + 1, TargetRoot: []byte{3}}},                             // source
		{Data: &pb.AttestationData{Slot: s + 1, TargetRoot: []byte{1}}},                             // source, target
		{Data: &pb.AttestationData{Slot: s + 1, BeaconBlockRoot: []byte{2}}},                        // source, head
		{Data: &pb.AttestationData{Slot: s + 1, BeaconBlockRoot: []byte{4}}},                        // source
		{Data: &pb.AttestationData{Slot: s + 1, BeaconBlockRoot: []byte{2}, TargetRoot: []byte{1}}}, // source, target, head
		{Data: &pb.AttestationData{Slot: s + 1, BeaconBlockRoot: []byte{5}, TargetRoot: []byte{1}}}, // source, target
		{Data: &pb.AttestationData{Slot: s + 1, BeaconBlockRoot: []byte{2}, TargetRoot: []byte{6}}}, // source, head
	}

	currentAtts := []*pb.PendingAttestation{
		{Data: &pb.AttestationData{Slot: s + e + 1}},                                                    // none
		{Data: &pb.AttestationData{Slot: s + e + 1, BeaconBlockRoot: []byte{2}, TargetRoot: []byte{1}}}, // none
	}

	blockRoots := make([][]byte, 128)
	for i := 0; i < len(blockRoots); i++ {
		blockRoots[i] = []byte{byte(i + 1)}
	}
	state := &pb.BeaconState{
		Slot:                      s + e + 2,
		CurrentEpochAttestations:  currentAtts,
		PreviousEpochAttestations: prevAtts,
		LatestBlockRoots:          blockRoots,
	}

	mAtts, err := MatchAttestations(state, params.BeaconConfig().GenesisEpoch)
	if err != nil {
		t.Fatal(err)
	}

	wantedSrcAtts := []*pb.PendingAttestation{
		{Data: &pb.AttestationData{Slot: s + 1}},
		{Data: &pb.AttestationData{Slot: s + 1, TargetRoot: []byte{1}}},
		{Data: &pb.AttestationData{Slot: s + 1, TargetRoot: []byte{3}}},
		{Data: &pb.AttestationData{Slot: s + 1, TargetRoot: []byte{1}}},
		{Data: &pb.AttestationData{Slot: s + 1, BeaconBlockRoot: []byte{2}}},
		{Data: &pb.AttestationData{Slot: s + 1, BeaconBlockRoot: []byte{4}}},
		{Data: &pb.AttestationData{Slot: s + 1, BeaconBlockRoot: []byte{2}, TargetRoot: []byte{1}}},
		{Data: &pb.AttestationData{Slot: s + 1, BeaconBlockRoot: []byte{5}, TargetRoot: []byte{1}}},
		{Data: &pb.AttestationData{Slot: s + 1, BeaconBlockRoot: []byte{2}, TargetRoot: []byte{6}}},
	}
	if !reflect.DeepEqual(mAtts.source, wantedSrcAtts) {
		t.Error("source attestations don't match")
	}

	wantedTgtAtts := []*pb.PendingAttestation{
		{Data: &pb.AttestationData{Slot: s + 1, TargetRoot: []byte{1}}},
		{Data: &pb.AttestationData{Slot: s + 1, TargetRoot: []byte{1}}},
		{Data: &pb.AttestationData{Slot: s + 1, BeaconBlockRoot: []byte{2}, TargetRoot: []byte{1}}},
		{Data: &pb.AttestationData{Slot: s + 1, BeaconBlockRoot: []byte{5}, TargetRoot: []byte{1}}},
	}
	if !reflect.DeepEqual(mAtts.target, wantedTgtAtts) {
		t.Error("target attestations don't match")
	}

	wantedHeadAtts := []*pb.PendingAttestation{
		{Data: &pb.AttestationData{Slot: s + 1, BeaconBlockRoot: []byte{2}}},
		{Data: &pb.AttestationData{Slot: s + 1, BeaconBlockRoot: []byte{2}, TargetRoot: []byte{1}}},
		{Data: &pb.AttestationData{Slot: s + 1, BeaconBlockRoot: []byte{2}, TargetRoot: []byte{6}}},
	}
	if !reflect.DeepEqual(mAtts.head, wantedHeadAtts) {
		t.Error("head attestations don't match")
	}
}

func TestMatchAttestations_CurrentEpoch(t *testing.T) {
	e := params.BeaconConfig().SlotsPerEpoch
	s := params.BeaconConfig().GenesisSlot

	// The correct epoch for source is the first epoch
	// The correct vote for target is '65'
	// The correct vote for head is '66'
	prevAtts := []*pb.PendingAttestation{
		{Data: &pb.AttestationData{Slot: s + 1}},                                                    // none
		{Data: &pb.AttestationData{Slot: s + 1, BeaconBlockRoot: []byte{2}, TargetRoot: []byte{1}}}, // none
		{Data: &pb.AttestationData{Slot: s + 1, BeaconBlockRoot: []byte{5}, TargetRoot: []byte{1}}}, // none
		{Data: &pb.AttestationData{Slot: s + 1, BeaconBlockRoot: []byte{2}, TargetRoot: []byte{6}}}, // none
	}

	currentAtts := []*pb.PendingAttestation{
		{Data: &pb.AttestationData{Slot: s + e + 1}},                                                      // source
		{Data: &pb.AttestationData{Slot: s + e + 1, BeaconBlockRoot: []byte{66}, TargetRoot: []byte{65}}}, // source, target, head
		{Data: &pb.AttestationData{Slot: s + e + 1, BeaconBlockRoot: []byte{69}, TargetRoot: []byte{65}}}, // source, target
		{Data: &pb.AttestationData{Slot: s + e + 1, BeaconBlockRoot: []byte{66}, TargetRoot: []byte{68}}}, // source, head
	}

	blockRoots := make([][]byte, 128)
	for i := 0; i < len(blockRoots); i++ {
		blockRoots[i] = []byte{byte(i + 1)}
	}
	state := &pb.BeaconState{
		Slot:                      s + e + 2,
		CurrentEpochAttestations:  currentAtts,
		PreviousEpochAttestations: prevAtts,
		LatestBlockRoots:          blockRoots,
	}

	mAtts, err := MatchAttestations(state, params.BeaconConfig().GenesisEpoch+1)
	if err != nil {
		t.Fatal(err)
	}

	wantedSrcAtts := []*pb.PendingAttestation{
		{Data: &pb.AttestationData{Slot: s + e + 1}},
		{Data: &pb.AttestationData{Slot: s + e + 1, BeaconBlockRoot: []byte{66}, TargetRoot: []byte{65}}},
		{Data: &pb.AttestationData{Slot: s + e + 1, BeaconBlockRoot: []byte{69}, TargetRoot: []byte{65}}},
		{Data: &pb.AttestationData{Slot: s + e + 1, BeaconBlockRoot: []byte{66}, TargetRoot: []byte{68}}},
	}
	if !reflect.DeepEqual(mAtts.source, wantedSrcAtts) {
		t.Error("source attestations don't match")
	}

	wantedTgtAtts := []*pb.PendingAttestation{
		{Data: &pb.AttestationData{Slot: s + e + 1, BeaconBlockRoot: []byte{66}, TargetRoot: []byte{65}}},
		{Data: &pb.AttestationData{Slot: s + e + 1, BeaconBlockRoot: []byte{69}, TargetRoot: []byte{65}}},
	}
	if !reflect.DeepEqual(mAtts.target, wantedTgtAtts) {
		t.Error("target attestations don't match")
	}

	wantedHeadAtts := []*pb.PendingAttestation{
		{Data: &pb.AttestationData{Slot: s + e + 1, BeaconBlockRoot: []byte{66}, TargetRoot: []byte{65}}},
		{Data: &pb.AttestationData{Slot: s + e + 1, BeaconBlockRoot: []byte{66}, TargetRoot: []byte{68}}},
	}
	if !reflect.DeepEqual(mAtts.head, wantedHeadAtts) {
		t.Error("head attestations don't match")
	}
}

func TestMatchAttestations_EpochOutOfBound(t *testing.T) {
	_, err := MatchAttestations(&pb.BeaconState{Slot: 1}, 2 /* epoch */)
	if !strings.Contains(err.Error(), "input epoch: 2 != current epoch: 0") {
		t.Fatal("Did not receive wanted error")
	}
}

func TestCrosslinkFromAttsData_CanGetCrosslink(t *testing.T) {
	s := &pb.BeaconState{
		CurrentCrosslinks: []*pb.Crosslink{
			{Epoch: params.BeaconConfig().GenesisEpoch},
		},
	}
	slot := (params.BeaconConfig().GenesisEpoch + 100) * params.BeaconConfig().SlotsPerEpoch
	a := &pb.AttestationData{
		Slot:                  slot,
		CrosslinkDataRoot:     []byte{'A'},
		PreviousCrosslinkRoot: []byte{'B'},
	}
	if !proto.Equal(CrosslinkFromAttsData(s, a), &pb.Crosslink{
		Epoch:                       params.BeaconConfig().GenesisEpoch + params.BeaconConfig().MaxCrosslinkEpochs,
		CrosslinkDataRootHash32:     []byte{'A'},
		PreviousCrosslinkRootHash32: []byte{'B'},
	}) {
		t.Error("Incorrect crosslink")
	}
}

func TestAttsForCrosslink_CanGetAttestations(t *testing.T) {
	s := &pb.BeaconState{
		CurrentCrosslinks: []*pb.Crosslink{
			{Epoch: params.BeaconConfig().GenesisEpoch},
		},
	}
	c := &pb.Crosslink{
		CrosslinkDataRootHash32: []byte{'B'},
	}
	atts := []*pb.PendingAttestation{
		{Data: &pb.AttestationData{CrosslinkDataRoot: []byte{'A'}}},
		{Data: &pb.AttestationData{CrosslinkDataRoot: []byte{'B'}}}, // Selected
		{Data: &pb.AttestationData{CrosslinkDataRoot: []byte{'C'}}},
		{Data: &pb.AttestationData{CrosslinkDataRoot: []byte{'B'}}}} // Selected
	if !reflect.DeepEqual(attsForCrosslink(s, c, atts), []*pb.PendingAttestation{
		{Data: &pb.AttestationData{CrosslinkDataRoot: []byte{'B'}}},
		{Data: &pb.AttestationData{CrosslinkDataRoot: []byte{'B'}}}}) {
		t.Error("Incorrect attestations for crosslink")
	}
}

func TestCrosslinkAttestingIndices_CanGetIndices(t *testing.T) {
	atts := make([]*pb.PendingAttestation, 2)
	for i := 0; i < len(atts); i++ {
		atts[i] = &pb.PendingAttestation{
			Data: &pb.AttestationData{
				Slot:                  params.BeaconConfig().GenesisSlot + uint64(i),
				Shard:                 uint64(i + 1),
				PreviousCrosslinkRoot: []byte{'E'},
			},
			AggregationBitfield: []byte{0xC0, 0xC0, 0xC0, 0xC0, 0xC0, 0xC0, 0xC0, 0xC0,
				0xC0, 0xC0, 0xC0, 0xC0, 0xC0, 0xC0, 0xC0, 0xC0},
		}
	}

	// Generate validators and state for the 2 attestations.
	validators := make([]*pb.Validator, params.BeaconConfig().DepositsForChainStart)
	for i := 0; i < len(validators); i++ {
		validators[i] = &pb.Validator{
			ExitEpoch: params.BeaconConfig().FarFutureEpoch,
		}
	}
	s := &pb.BeaconState{
		Slot:              params.BeaconConfig().GenesisSlot,
		ValidatorRegistry: validators,
		CurrentCrosslinks: []*pb.Crosslink{
			{Epoch: params.BeaconConfig().GenesisEpoch},
			{Epoch: params.BeaconConfig().GenesisEpoch},
			{Epoch: params.BeaconConfig().GenesisEpoch},
		},
	}
	c := &pb.Crosslink{
		Epoch:                       params.BeaconConfig().GenesisEpoch,
		PreviousCrosslinkRootHash32: []byte{'E'},
	}
	indices, err := CrosslinkAttestingIndices(s, c, atts)
	if err != nil {
		t.Fatal(err)
	}

	// verify the there's indices and it's sorted.
	if len(indices) == 0 {
		t.Error("crosslink attesting indices length can't be 0")
	}
	for i := 0; i < len(indices)-1; i++ {
		if indices[i] > indices[i+1] {
			t.Error("sorted indices not sorted")
		}
	}
}

func TestWinningCrosslink_CantGetMatchingAtts(t *testing.T) {
	wanted := fmt.Sprintf("could not get matching attestations: input epoch: %d != current epoch: %d or previous epoch: %d",
		100, params.BeaconConfig().GenesisEpoch, params.BeaconConfig().GenesisEpoch)
	_, err := WinningCrosslink(&pb.BeaconState{Slot: params.BeaconConfig().GenesisSlot}, 0, 100)
	if err.Error() != wanted {
		t.Fatal(err)
	}
}

func TestWinningCrosslink_ReturnGensisCrosslink(t *testing.T) {
	e := params.BeaconConfig().SlotsPerEpoch
	gs := params.BeaconConfig().GenesisSlot
	ge := params.BeaconConfig().GenesisEpoch

	state := &pb.BeaconState{
		Slot:                      gs + e + 2,
		PreviousEpochAttestations: []*pb.PendingAttestation{},
		LatestBlockRoots:          make([][]byte, 128),
		CurrentCrosslinks:         []*pb.Crosslink{{Epoch: ge}},
	}

	gCrosslink := &pb.Crosslink{
		Epoch:                       params.BeaconConfig().GenesisEpoch,
		CrosslinkDataRootHash32:     params.BeaconConfig().ZeroHash[:],
		PreviousCrosslinkRootHash32: params.BeaconConfig().ZeroHash[:],
	}

	crosslink, err := WinningCrosslink(state, 0, ge)
	if err != nil {
		t.Fatal(err)
	}
	if !reflect.DeepEqual(crosslink, gCrosslink) {
		t.Errorf("Did not get genesis crosslink, got: %v", crosslink)
	}
}

func TestWinningCrosslink_CanGetWinningRoot(t *testing.T) {
	e := params.BeaconConfig().SlotsPerEpoch
	gs := params.BeaconConfig().GenesisSlot
	ge := params.BeaconConfig().GenesisEpoch

	atts := []*pb.PendingAttestation{
		{Data: &pb.AttestationData{Slot: gs + 1, CrosslinkDataRoot: []byte{'A'}}},
		{Data: &pb.AttestationData{Slot: gs + 1, CrosslinkDataRoot: []byte{'B'}}}, // winner
		{Data: &pb.AttestationData{Slot: gs + 1, CrosslinkDataRoot: []byte{'C'}}},
	}

	blockRoots := make([][]byte, 128)
	for i := 0; i < len(blockRoots); i++ {
		blockRoots[i] = []byte{byte(i + 1)}
	}

	state := &pb.BeaconState{
		Slot:                      gs + e + 2,
		PreviousEpochAttestations: atts,
		LatestBlockRoots:          blockRoots,
		CurrentCrosslinks:         []*pb.Crosslink{{Epoch: ge, CrosslinkDataRootHash32: []byte{'B'}}},
	}

	winner, err := WinningCrosslink(state, 0, ge)
	if err != nil {
		t.Fatal(err)
	}

	want := &pb.Crosslink{Epoch: ge, CrosslinkDataRootHash32: []byte{'B'}}
	if !reflect.DeepEqual(winner, want) {
		t.Errorf("Did not get genesis crosslink, got: %v", winner)
	}
}

func TestProcessJustificationFinalization_LessThan2ndEpoch(t *testing.T) {
	state := &pb.BeaconState{
		Slot: params.BeaconConfig().SlotsPerEpoch,
	}
	newState, err := ProcessJustificationFinalization(state, 0, 0)
	if err != nil {
		t.Fatal(err)
	}
	if !reflect.DeepEqual(state, newState) {
		t.Error("Did not get the original state")
	}
}

func TestProcessJustificationFinalization_CantJustifyFinalize(t *testing.T) {
	e := params.BeaconConfig().FarFutureEpoch
	a := params.BeaconConfig().MaxDepositAmount
	state := &pb.BeaconState{
		Slot:                   params.BeaconConfig().GenesisSlot + params.BeaconConfig().SlotsPerEpoch*2,
		PreviousJustifiedEpoch: params.BeaconConfig().GenesisEpoch,
		PreviousJustifiedRoot:  params.BeaconConfig().ZeroHash[:],
		CurrentJustifiedEpoch:  params.BeaconConfig().GenesisEpoch,
		CurrentJustifiedRoot:   params.BeaconConfig().ZeroHash[:],
		ValidatorRegistry:      []*pb.Validator{{ExitEpoch: e}, {ExitEpoch: e}, {ExitEpoch: e}, {ExitEpoch: e}},
		Balances:               []uint64{a, a, a, a}, // validator total balance should be 128000000000
	}
	// Since Attested balances are less than total balances, nothing happened.
	newState, err := ProcessJustificationFinalization(state, 0, 0)
	if err != nil {
		t.Fatal(err)
	}
	if !reflect.DeepEqual(state, newState) {
		t.Error("Did not get the original state")
	}
}

func TestProcessJustificationFinalization_NoBlockRootCurrentEpoch(t *testing.T) {
	e := params.BeaconConfig().FarFutureEpoch
	a := params.BeaconConfig().MaxDepositAmount
	blockRoots := make([][]byte, params.BeaconConfig().SlotsPerEpoch*2+1)
	for i := 0; i < len(blockRoots); i++ {
		blockRoots[i] = []byte{byte(i)}
	}
	state := &pb.BeaconState{
		Slot:                   params.BeaconConfig().GenesisSlot + params.BeaconConfig().SlotsPerEpoch*2,
		PreviousJustifiedEpoch: params.BeaconConfig().GenesisEpoch,
		PreviousJustifiedRoot:  params.BeaconConfig().ZeroHash[:],
		CurrentJustifiedEpoch:  params.BeaconConfig().GenesisEpoch,
		CurrentJustifiedRoot:   params.BeaconConfig().ZeroHash[:],
		JustificationBitfield:  3,
		ValidatorRegistry:      []*pb.Validator{{ExitEpoch: e}, {ExitEpoch: e}, {ExitEpoch: e}, {ExitEpoch: e}},
		Balances:               []uint64{a, a, a, a}, // validator total balance should be 128000000000
		LatestBlockRoots:       blockRoots,
	}
	attestedBalance := 4 * e * 3 / 2
	_, err := ProcessJustificationFinalization(state, 0, attestedBalance)
	want := "could not get block root for current epoch"
	if !strings.Contains(err.Error(), want) {
		t.Fatal("Did not receive correct error")
	}
}

func TestProcessJustificationFinalization_JustifyCurrentEpoch(t *testing.T) {
	e := params.BeaconConfig().FarFutureEpoch
	a := params.BeaconConfig().MaxDepositAmount
	blockRoots := make([][]byte, params.BeaconConfig().SlotsPerEpoch*2+1)
	for i := 0; i < len(blockRoots); i++ {
		blockRoots[i] = []byte{byte(i)}
	}
	state := &pb.BeaconState{
		Slot:                   params.BeaconConfig().GenesisSlot + params.BeaconConfig().SlotsPerEpoch*2 + 1,
		PreviousJustifiedEpoch: params.BeaconConfig().GenesisEpoch,
		PreviousJustifiedRoot:  params.BeaconConfig().ZeroHash[:],
		CurrentJustifiedEpoch:  params.BeaconConfig().GenesisEpoch,
		CurrentJustifiedRoot:   params.BeaconConfig().ZeroHash[:],
		JustificationBitfield:  3,
		ValidatorRegistry:      []*pb.Validator{{ExitEpoch: e}, {ExitEpoch: e}, {ExitEpoch: e}, {ExitEpoch: e}},
		Balances:               []uint64{a, a, a, a}, // validator total balance should be 128000000000
		LatestBlockRoots:       blockRoots,
	}
	attestedBalance := 4 * e * 3 / 2
	newState, err := ProcessJustificationFinalization(state, 0, attestedBalance)
	if err != nil {
		t.Fatal(err)
	}
	if !bytes.Equal(newState.CurrentJustifiedRoot, []byte{byte(128)}) {
		t.Errorf("Wanted current justified root: %v, got: %v",
			[]byte{byte(128)}, newState.CurrentJustifiedRoot)
	}
	if newState.CurrentJustifiedEpoch != params.BeaconConfig().GenesisEpoch+2 {
		t.Errorf("Wanted justified epoch: %d, got: %d",
			params.BeaconConfig().GenesisEpoch+2, newState.CurrentJustifiedEpoch)
	}
	if !bytes.Equal(newState.FinalizedRoot, params.BeaconConfig().ZeroHash[:]) {
		t.Errorf("Wanted current finalized root: %v, got: %v",
			params.BeaconConfig().ZeroHash, newState.FinalizedRoot)
	}
	if newState.FinalizedEpoch != params.BeaconConfig().GenesisEpoch {
		t.Errorf("Wanted finalized epoch: %d, got: %d",
			params.BeaconConfig().GenesisEpoch, newState.FinalizedEpoch)
	}
}

func TestProcessJustificationFinalization_JustifyPrevEpoch(t *testing.T) {
	e := params.BeaconConfig().FarFutureEpoch
	a := params.BeaconConfig().MaxDepositAmount
	blockRoots := make([][]byte, params.BeaconConfig().SlotsPerEpoch*2+1)
	for i := 0; i < len(blockRoots); i++ {
		blockRoots[i] = []byte{byte(i)}
	}
	state := &pb.BeaconState{
		Slot:                   params.BeaconConfig().GenesisSlot + params.BeaconConfig().SlotsPerEpoch*2 + 1,
		PreviousJustifiedEpoch: params.BeaconConfig().GenesisEpoch,
		PreviousJustifiedRoot:  params.BeaconConfig().ZeroHash[:],
		CurrentJustifiedEpoch:  params.BeaconConfig().GenesisEpoch,
		CurrentJustifiedRoot:   params.BeaconConfig().ZeroHash[:],
		JustificationBitfield:  3,
		ValidatorRegistry:      []*pb.Validator{{ExitEpoch: e}, {ExitEpoch: e}, {ExitEpoch: e}, {ExitEpoch: e}},
		Balances:               []uint64{a, a, a, a}, // validator total balance should be 128000000000
		LatestBlockRoots:       blockRoots,
	}
	attestedBalance := 4 * e * 3 / 2
	newState, err := ProcessJustificationFinalization(state, attestedBalance, 0)
	if err != nil {
		t.Fatal(err)
	}
	if !bytes.Equal(newState.CurrentJustifiedRoot, []byte{byte(64)}) {
		t.Errorf("Wanted current justified root: %v, got: %v",
			[]byte{byte(128)}, newState.CurrentJustifiedRoot)
	}
	if newState.CurrentJustifiedEpoch != params.BeaconConfig().GenesisEpoch+1 {
		t.Errorf("Wanted justified epoch: %d, got: %d",
			params.BeaconConfig().GenesisEpoch+2, newState.CurrentJustifiedEpoch)
	}
	if !bytes.Equal(newState.FinalizedRoot, params.BeaconConfig().ZeroHash[:]) {
		t.Errorf("Wanted current finalized root: %v, got: %v",
			params.BeaconConfig().ZeroHash, newState.FinalizedRoot)
	}
	if newState.FinalizedEpoch != params.BeaconConfig().GenesisEpoch {
		t.Errorf("Wanted finalized epoch: %d, got: %d",
			params.BeaconConfig().GenesisEpoch, newState.FinalizedEpoch)
	}
}

<<<<<<< HEAD
func TestProcessSlashings_NotSlashed(t *testing.T) {
	s := &pb.BeaconState{
		Slot:                  params.BeaconConfig().GenesisSlot,
		ValidatorRegistry:     []*pb.Validator{{Slashed: true}},
		Balances:              []uint64{params.BeaconConfig().MaxDepositAmount},
		LatestSlashedBalances: []uint64{0, 1e9},
	}
	newState := ProcessSlashings(s)
	wanted := params.BeaconConfig().MaxDepositAmount
	if newState.Balances[0] != wanted {
		t.Errorf("Wanted slashed balance: %d, got: %d", wanted, newState.Balances[0])
	}
}

func TestProcessSlashings_SlashedLess(t *testing.T) {
	s := &pb.BeaconState{
		Slot: params.BeaconConfig().GenesisSlot,
		ValidatorRegistry: []*pb.Validator{
			{Slashed: true,
				WithdrawableEpoch: params.BeaconConfig().GenesisEpoch + params.BeaconConfig().LatestSlashedExitLength/2,
				EffectiveBalance:  params.BeaconConfig().MaxDepositAmount},
			{ExitEpoch: params.BeaconConfig().FarFutureEpoch}},
		Balances:              []uint64{params.BeaconConfig().MaxDepositAmount, params.BeaconConfig().MaxDepositAmount},
		LatestSlashedBalances: []uint64{0, 1e9},
	}
	newState := ProcessSlashings(s)
	wanted := uint64(31 * 1e9)
	if newState.Balances[0] != wanted {
		t.Errorf("Wanted slashed balance: %d, got: %d", wanted, newState.Balances[0])
	}
=======
func TestProcessRegistryUpdates_NoRotation(t *testing.T) {
	state := &pb.BeaconState{
		Slot: 5 * params.BeaconConfig().SlotsPerEpoch,
		ValidatorRegistry: []*pb.Validator{
			{ExitEpoch: params.BeaconConfig().ActivationExitDelay},
			{ExitEpoch: params.BeaconConfig().ActivationExitDelay},
			{ExitEpoch: params.BeaconConfig().ActivationExitDelay},
			{ExitEpoch: params.BeaconConfig().ActivationExitDelay},
			{ExitEpoch: params.BeaconConfig().ActivationExitDelay},
		},
		Balances: []uint64{
			params.BeaconConfig().MaxDepositAmount,
			params.BeaconConfig().MaxDepositAmount,
			params.BeaconConfig().MaxDepositAmount,
			params.BeaconConfig().MaxDepositAmount,
			params.BeaconConfig().MaxDepositAmount,
		},
	}
	newState := ProcessRegistryUpdates(state)
	for i, validator := range newState.ValidatorRegistry {
		if validator.ExitEpoch != params.BeaconConfig().ActivationExitDelay {
			t.Errorf("could not update registry %d, wanted exit slot %d got %d",
				i, params.BeaconConfig().ActivationExitDelay, validator.ExitEpoch)
		}
	}

}

func TestProcessRegistryUpdates_Activate(t *testing.T) {
	state := &pb.BeaconState{
		Slot:           5 * params.BeaconConfig().SlotsPerEpoch,
		FinalizedEpoch: 0,
	}
	limit := helpers.ChurnLimit(state)
	for i := 0; i < int(limit)+10; i++ {
		state.ValidatorRegistry = append(state.ValidatorRegistry, &pb.Validator{
			ActivationEligibilityEpoch: params.BeaconConfig().FarFutureEpoch,
			EffectiveBalance:           params.BeaconConfig().MaxEffectiveBalance,
			ActivationEpoch:            params.BeaconConfig().FarFutureEpoch,
		})
	}
	fmt.Printf("limit: %d", limit)
	currentEpoch := helpers.CurrentEpoch(state)
	newState := ProcessRegistryUpdates(state)
	for i, validator := range newState.ValidatorRegistry {
		if validator.ActivationEligibilityEpoch != currentEpoch {
			t.Errorf("could not update registry %d, wanted activation eligibility epoch %d got %d",
				i, currentEpoch, validator.ActivationEligibilityEpoch)
		}
		if i < int(limit) && validator.ActivationEpoch != helpers.DelayedActivationExitEpoch(currentEpoch) {
			t.Errorf("could not update registry %d, validators failed to activate wanted activation epoch %d got %d",
				i, helpers.DelayedActivationExitEpoch(currentEpoch), validator.ActivationEpoch)
		}
		if i >= int(limit) && validator.ActivationEpoch != params.BeaconConfig().FarFutureEpoch {
			t.Errorf("could not update registry %d, validators should not have been activated wanted activation epoch: %d got %d",
				i, params.BeaconConfig().FarFutureEpoch, validator.ActivationEpoch)
		}
	}

}

func TestProcessRegistryUpdates_Activations(t *testing.T) {
	state := &pb.BeaconState{
		Slot: 5 * params.BeaconConfig().SlotsPerEpoch,
		ValidatorRegistry: []*pb.Validator{
			{ExitEpoch: params.BeaconConfig().ActivationExitDelay,
				ActivationEpoch: 5 + params.BeaconConfig().ActivationExitDelay + 1},
			{ExitEpoch: params.BeaconConfig().ActivationExitDelay,
				ActivationEpoch: 5 + params.BeaconConfig().ActivationExitDelay + 1},
		},
		Balances: []uint64{
			params.BeaconConfig().MaxDepositAmount,
			params.BeaconConfig().MaxDepositAmount,
		},
	}
	newState := ProcessRegistryUpdates(state)
	for i, validator := range newState.ValidatorRegistry {
		if validator.ExitEpoch != params.BeaconConfig().ActivationExitDelay {
			t.Errorf("could not update registry %d, wanted exit slot %d got %d",
				i, params.BeaconConfig().ActivationExitDelay, validator.ExitEpoch)
		}
	}

}

func TestProcessRegistryUpdates_Exits(t *testing.T) {
	epoch := uint64(5)
	exitEpoch := helpers.DelayedActivationExitEpoch(epoch)
	state := &pb.BeaconState{
		Slot: epoch * params.BeaconConfig().SlotsPerEpoch,
		ValidatorRegistry: []*pb.Validator{
			{
				ExitEpoch:   exitEpoch,
				StatusFlags: pb.Validator_INITIATED_EXIT},
			{
				ExitEpoch:   exitEpoch,
				StatusFlags: pb.Validator_INITIATED_EXIT},
		},
		Balances: []uint64{
			params.BeaconConfig().MaxDepositAmount,
			params.BeaconConfig().MaxDepositAmount,
		},
	}
	newState := ProcessRegistryUpdates(state)
	for i, validator := range newState.ValidatorRegistry {
		if validator.ExitEpoch != exitEpoch {
			t.Errorf("could not update registry %d, wanted exit slot %d got %d",
				i,
				exitEpoch,
				validator.ExitEpoch)
		}
	}

>>>>>>> 46fde662
}<|MERGE_RESOLUTION|>--- conflicted
+++ resolved
@@ -1182,7 +1182,6 @@
 	}
 }
 
-<<<<<<< HEAD
 func TestProcessSlashings_NotSlashed(t *testing.T) {
 	s := &pb.BeaconState{
 		Slot:                  params.BeaconConfig().GenesisSlot,
@@ -1213,7 +1212,8 @@
 	if newState.Balances[0] != wanted {
 		t.Errorf("Wanted slashed balance: %d, got: %d", wanted, newState.Balances[0])
 	}
-=======
+}
+
 func TestProcessRegistryUpdates_NoRotation(t *testing.T) {
 	state := &pb.BeaconState{
 		Slot: 5 * params.BeaconConfig().SlotsPerEpoch,
@@ -1326,6 +1326,4 @@
 				validator.ExitEpoch)
 		}
 	}
-
->>>>>>> 46fde662
 }