package balances

import (
	"reflect"
	"testing"

	"github.com/prysmaticlabs/prysm/beacon-chain/core/blocks"
	pb "github.com/prysmaticlabs/prysm/proto/beacon/p2p/v1"
	"github.com/prysmaticlabs/prysm/shared/params"
)

func TestFFGSrcRewardsPenalties_AccurateBalances(t *testing.T) {
	tests := []struct {
		voted                          []uint64
		balanceAfterSrcRewardPenalties []uint64
	}{
		// voted represents the validator indices that voted for FFG source,
		// balanceAfterSrcRewardPenalties represents their final balances,
		// validators who voted should get an increase, who didn't should get a decrease.
		{[]uint64{}, []uint64{31999427550, 31999427550, 31999427550, 31999427550}},
		{[]uint64{0, 1}, []uint64{32000286225, 32000286225, 31999427550, 31999427550}},
		{[]uint64{0, 1, 2, 3}, []uint64{32000572450, 32000572450, 32000572450, 32000572450}},
	}
	for _, tt := range tests {
		validatorBalances := make([]uint64, 4)
		for i := 0; i < len(validatorBalances); i++ {
			validatorBalances[i] = params.BeaconConfig().MaxDepositAmount
		}
		state := &pb.BeaconState{
			ValidatorRegistry: []*pb.Validator{
				{ExitEpoch: params.BeaconConfig().FarFutureEpoch},
				{ExitEpoch: params.BeaconConfig().FarFutureEpoch},
				{ExitEpoch: params.BeaconConfig().FarFutureEpoch},
				{ExitEpoch: params.BeaconConfig().FarFutureEpoch},
			},
			ValidatorBalances: validatorBalances,
		}
		state = ExpectedFFGSource(
			state,
			tt.voted,
			uint64(len(tt.voted))*params.BeaconConfig().MaxDepositAmount,
			uint64(len(validatorBalances))*params.BeaconConfig().MaxDepositAmount)

		if !reflect.DeepEqual(state.ValidatorBalances, tt.balanceAfterSrcRewardPenalties) {
			t.Errorf("FFGSrcRewardsPenalties(%v) = %v, wanted: %v",
				tt.voted, state.ValidatorBalances, tt.balanceAfterSrcRewardPenalties)
		}
	}
}

func TestFFGTargetRewardsPenalties_AccurateBalances(t *testing.T) {
	tests := []struct {
		voted                          []uint64
		balanceAfterTgtRewardPenalties []uint64
	}{
		// voted represents the validator indices that voted for FFG target,
		// balanceAfterTgtRewardPenalties represents their final balances,
		// validators who voted should get an increase, who didn't should get a decrease.
		{[]uint64{}, []uint64{31999427550, 31999427550, 31999427550, 31999427550}},
		{[]uint64{0, 1}, []uint64{32000286225, 32000286225, 31999427550, 31999427550}},
		{[]uint64{0, 1, 2, 3}, []uint64{32000572450, 32000572450, 32000572450, 32000572450}},
	}
	for _, tt := range tests {
		validatorBalances := make([]uint64, 4)
		for i := 0; i < len(validatorBalances); i++ {
			validatorBalances[i] = params.BeaconConfig().MaxDepositAmount
		}
		state := &pb.BeaconState{
			ValidatorRegistry: []*pb.Validator{
				{ExitEpoch: params.BeaconConfig().FarFutureEpoch},
				{ExitEpoch: params.BeaconConfig().FarFutureEpoch},
				{ExitEpoch: params.BeaconConfig().FarFutureEpoch},
				{ExitEpoch: params.BeaconConfig().FarFutureEpoch},
			},
			ValidatorBalances: validatorBalances,
		}
		state = ExpectedFFGTarget(
			state,
			tt.voted,
			uint64(len(tt.voted))*params.BeaconConfig().MaxDepositAmount,
			uint64(len(validatorBalances))*params.BeaconConfig().MaxDepositAmount)

		if !reflect.DeepEqual(state.ValidatorBalances, tt.balanceAfterTgtRewardPenalties) {
			t.Errorf("FFGTargetRewardsPenalties(%v) = %v, wanted: %v",
				tt.voted, state.ValidatorBalances, tt.balanceAfterTgtRewardPenalties)
		}
	}
}

func TestChainHeadRewardsPenalties_AccuratePenalties(t *testing.T) {
	tests := []struct {
		voted                           []uint64
		balanceAfterHeadRewardPenalties []uint64
	}{
		// voted represents the validator indices that voted for canonical chain,
		// balanceAfterHeadRewardPenalties represents their final balances,
		// validators who voted should get an increase, who didn't should get a decrease.
		{[]uint64{}, []uint64{31999427550, 31999427550, 31999427550, 31999427550}},
		{[]uint64{0, 1}, []uint64{32000286225, 32000286225, 31999427550, 31999427550}},
		{[]uint64{0, 1, 2, 3}, []uint64{32000572450, 32000572450, 32000572450, 32000572450}},
	}
	for _, tt := range tests {
		validatorBalances := make([]uint64, 4)
		for i := 0; i < len(validatorBalances); i++ {
			validatorBalances[i] = params.BeaconConfig().MaxDepositAmount
		}
		state := &pb.BeaconState{
			ValidatorRegistry: []*pb.Validator{
				{ExitEpoch: params.BeaconConfig().FarFutureEpoch},
				{ExitEpoch: params.BeaconConfig().FarFutureEpoch},
				{ExitEpoch: params.BeaconConfig().FarFutureEpoch},
				{ExitEpoch: params.BeaconConfig().FarFutureEpoch},
			},
			ValidatorBalances: validatorBalances,
		}
		state = ExpectedBeaconChainHead(
			state,
			tt.voted,
			uint64(len(tt.voted))*params.BeaconConfig().MaxDepositAmount,
			uint64(len(validatorBalances))*params.BeaconConfig().MaxDepositAmount)

		if !reflect.DeepEqual(state.ValidatorBalances, tt.balanceAfterHeadRewardPenalties) {
			t.Errorf("ChainHeadRewardsPenalties(%v) = %v, wanted: %v",
				tt.voted, state.ValidatorBalances, tt.balanceAfterHeadRewardPenalties)
		}
	}
}

func TestInclusionDistRewards_AccurateRewards(t *testing.T) {
	validators := make([]*pb.Validator, params.BeaconConfig().DepositsForChainStart)
	for i := 0; i < len(validators); i++ {
		validators[i] = &pb.Validator{
			ExitEpoch: params.BeaconConfig().FarFutureEpoch,
		}
	}
	var participationBitfield []byte
	// participation byte length = number of validators / target committee size / bits in a byte.
	byteLength := int(params.BeaconConfig().DepositsForChainStart / params.BeaconConfig().TargetCommitteeSize / 8)
	for i := 0; i < byteLength; i++ {
		participationBitfield = append(participationBitfield, byte(0xff))
	}

	attestation := []*pb.PendingAttestation{
		{Data: &pb.AttestationData{Slot: 0},
			AggregationBitfield: participationBitfield,
			InclusionSlot:       5},
	}

	tests := []struct {
		voted []uint64
	}{
		{[]uint64{}},
		{[]uint64{251, 192}},
	}
	for _, tt := range tests {
		validatorBalances := make([]uint64, len(validators))
		for i := 0; i < len(validatorBalances); i++ {
			validatorBalances[i] = params.BeaconConfig().MaxDepositAmount
		}
		state := &pb.BeaconState{
			Slot:               0,
			ValidatorRegistry:  validators,
			ValidatorBalances:  validatorBalances,
			LatestAttestations: attestation,
		}
		state, err := InclusionDistance(
			state,
			tt.voted,
			uint64(len(validatorBalances))*params.BeaconConfig().MaxDepositAmount)
		if err != nil {
			t.Fatalf("could not execute InclusionDistRewards:%v", err)
		}

		for _, i := range tt.voted {
			validatorBalances[i] = 32000055555
		}

		if !reflect.DeepEqual(state.ValidatorBalances, validatorBalances) {
			t.Errorf("InclusionDistRewards(%v) = %v, wanted: %v",
				tt.voted, state.ValidatorBalances, validatorBalances)
		}
	}
}

func TestInclusionDistRewards_OutOfBounds(t *testing.T) {
	validators := make([]*pb.Validator, params.BeaconConfig().SlotsPerEpoch*2)
	for i := 0; i < len(validators); i++ {
		validators[i] = &pb.Validator{
			ExitEpoch: params.BeaconConfig().FarFutureEpoch,
		}
	}

	attestation := []*pb.PendingAttestation{
		{Data: &pb.AttestationData{Shard: 1, Slot: 0},
			AggregationBitfield: []byte{0xff}},
	}

	tests := []struct {
		voted                        []uint64
		balanceAfterInclusionRewards []uint64
	}{
		{[]uint64{0, 1, 2, 3}, []uint64{}},
	}
	for _, tt := range tests {
		state := &pb.BeaconState{
			ValidatorRegistry:  validators,
			LatestAttestations: attestation,
		}
		_, err := InclusionDistance(state, tt.voted, 0)
		if err == nil {
			t.Fatal("InclusionDistRewards should have failed")
		}
	}
}

func TestInactivityFFGSrcPenalty_AccuratePenalties(t *testing.T) {
	tests := []struct {
		voted                     []uint64
		balanceAfterFFGSrcPenalty []uint64
		epochsSinceFinality       uint64
	}{
		// The higher the epochs since finality, the more penalties applied.
		{[]uint64{0, 1}, []uint64{32000000000, 32000000000, 31999422782, 31999422782}, 5},
		{[]uint64{}, []uint64{31999422782, 31999422782, 31999422782, 31999422782}, 5},
		{[]uint64{}, []uint64{31999418014, 31999418014, 31999418014, 31999418014}, 10},
		{[]uint64{}, []uint64{31999408477, 31999408477, 31999408477, 31999408477}, 20},
	}
	for _, tt := range tests {
		validatorBalances := make([]uint64, 4)
		for i := 0; i < len(validatorBalances); i++ {
			validatorBalances[i] = params.BeaconConfig().MaxDepositAmount
		}
		state := &pb.BeaconState{
			ValidatorRegistry: []*pb.Validator{
				{ExitEpoch: params.BeaconConfig().FarFutureEpoch},
				{ExitEpoch: params.BeaconConfig().FarFutureEpoch},
				{ExitEpoch: params.BeaconConfig().FarFutureEpoch},
				{ExitEpoch: params.BeaconConfig().FarFutureEpoch},
			},
			ValidatorBalances: validatorBalances,
		}
		state = InactivityFFGSource(
			state,
			tt.voted,
			uint64(len(validatorBalances))*params.BeaconConfig().MaxDepositAmount,
			tt.epochsSinceFinality)

		if !reflect.DeepEqual(state.ValidatorBalances, tt.balanceAfterFFGSrcPenalty) {
			t.Errorf("InactivityFFGSrcPenalty(%v) = %v, wanted: %v",
				tt.voted, state.ValidatorBalances, tt.balanceAfterFFGSrcPenalty)
		}
	}
}

func TestInactivityFFGTargetPenalty_AccuratePenalties(t *testing.T) {
	tests := []struct {
		voted                        []uint64
		balanceAfterFFGTargetPenalty []uint64
		epochsSinceFinality          uint64
	}{
		// The higher the epochs since finality, the more penalties applied.
		{[]uint64{0, 1}, []uint64{32000000000, 32000000000, 31999422782, 31999422782}, 5},
		{[]uint64{}, []uint64{31999422782, 31999422782, 31999422782, 31999422782}, 5},
		{[]uint64{}, []uint64{31999418014, 31999418014, 31999418014, 31999418014}, 10},
		{[]uint64{}, []uint64{31999408477, 31999408477, 31999408477, 31999408477}, 20},
	}
	for _, tt := range tests {
		validatorBalances := make([]uint64, 4)
		for i := 0; i < len(validatorBalances); i++ {
			validatorBalances[i] = params.BeaconConfig().MaxDepositAmount
		}
		state := &pb.BeaconState{
			ValidatorRegistry: []*pb.Validator{
				{ExitEpoch: params.BeaconConfig().FarFutureEpoch},
				{ExitEpoch: params.BeaconConfig().FarFutureEpoch},
				{ExitEpoch: params.BeaconConfig().FarFutureEpoch},
				{ExitEpoch: params.BeaconConfig().FarFutureEpoch},
			},
			ValidatorBalances: validatorBalances,
		}
		state = InactivityFFGTarget(
			state,
			tt.voted,
			uint64(len(validatorBalances))*params.BeaconConfig().MaxDepositAmount,
			tt.epochsSinceFinality)

		if !reflect.DeepEqual(state.ValidatorBalances, tt.balanceAfterFFGTargetPenalty) {
			t.Errorf("InactivityFFGTargetPenalty(%v) = %v, wanted: %v",
				tt.voted, state.ValidatorBalances, tt.balanceAfterFFGTargetPenalty)
		}
	}
}

func TestInactivityHeadPenalty_AccuratePenalties(t *testing.T) {
	tests := []struct {
		voted                             []uint64
		balanceAfterInactivityHeadPenalty []uint64
	}{
		{[]uint64{}, []uint64{31999427550, 31999427550, 31999427550, 31999427550}},
		{[]uint64{0, 1}, []uint64{32000000000, 32000000000, 31999427550, 31999427550}},
		{[]uint64{0, 1, 2, 3}, []uint64{32000000000, 32000000000, 32000000000, 32000000000}},
	}
	for _, tt := range tests {
		validatorBalances := make([]uint64, 4)
		for i := 0; i < len(validatorBalances); i++ {
			validatorBalances[i] = params.BeaconConfig().MaxDepositAmount
		}
		state := &pb.BeaconState{
			ValidatorRegistry: []*pb.Validator{
				{ExitEpoch: params.BeaconConfig().FarFutureEpoch},
				{ExitEpoch: params.BeaconConfig().FarFutureEpoch},
				{ExitEpoch: params.BeaconConfig().FarFutureEpoch},
				{ExitEpoch: params.BeaconConfig().FarFutureEpoch},
			},
			ValidatorBalances: validatorBalances,
		}
		state = InactivityChainHead(
			state,
			tt.voted,
			uint64(len(validatorBalances))*params.BeaconConfig().MaxDepositAmount)

		if !reflect.DeepEqual(state.ValidatorBalances, tt.balanceAfterInactivityHeadPenalty) {
			t.Errorf("InactivityHeadPenalty(%v) = %v, wanted: %v",
				tt.voted, state.ValidatorBalances, tt.balanceAfterInactivityHeadPenalty)
		}
	}
}

func TestInactivityExitedPenality_AccuratePenalties(t *testing.T) {
	tests := []struct {
		balanceAfterExitedPenalty []uint64
		epochsSinceFinality       uint64
	}{
		{[]uint64{31998273114, 31998273114, 31998273114, 31998273114}, 5},
		{[]uint64{31998263578, 31998263578, 31998263578, 31998263578}, 10},
		{[]uint64{31997328976, 31997328976, 31997328976, 31997328976}, 500},
	}
	for _, tt := range tests {
		validatorBalances := make([]uint64, 4)
		for i := 0; i < len(validatorBalances); i++ {
			validatorBalances[i] = params.BeaconConfig().MaxDepositAmount
		}
		state := &pb.BeaconState{
			ValidatorRegistry: []*pb.Validator{
				{ExitEpoch: params.BeaconConfig().FarFutureEpoch},
				{ExitEpoch: params.BeaconConfig().FarFutureEpoch},
				{ExitEpoch: params.BeaconConfig().FarFutureEpoch},
				{ExitEpoch: params.BeaconConfig().FarFutureEpoch}},
			ValidatorBalances: validatorBalances,
		}
		state = InactivityExitedPenalties(
			state,
			uint64(len(validatorBalances))*params.BeaconConfig().MaxDepositAmount,
			tt.epochsSinceFinality,
		)

		if !reflect.DeepEqual(state.ValidatorBalances, tt.balanceAfterExitedPenalty) {
			t.Errorf("InactivityExitedPenalty(epochSinceFinality=%v) = %v, wanted: %v",
				tt.epochsSinceFinality, state.ValidatorBalances, tt.balanceAfterExitedPenalty)
		}
	}
}

func TestInactivityInclusionPenalty_AccuratePenalties(t *testing.T) {
	validators := make([]*pb.Validator, params.BeaconConfig().DepositsForChainStart)
	for i := 0; i < len(validators); i++ {
		validators[i] = &pb.Validator{
			ExitEpoch: params.BeaconConfig().FarFutureEpoch,
		}
	}
	var participationBitfield []byte
	// participation byte length = number of validators / target committee size / bits in a byte.
	byteLength := int(params.BeaconConfig().DepositsForChainStart / params.BeaconConfig().TargetCommitteeSize / 8)
	for i := 0; i < byteLength; i++ {
		participationBitfield = append(participationBitfield, byte(0xff))
	}
	attestation := []*pb.PendingAttestation{
		{Data: &pb.AttestationData{Slot: 0},
			AggregationBitfield: participationBitfield,
			InclusionSlot:       5},
	}

	tests := []struct {
		voted []uint64
	}{
		{[]uint64{}},
		{[]uint64{251, 192}},
	}
	for _, tt := range tests {
		validatorBalances := make([]uint64, params.BeaconConfig().SlotsPerEpoch*4)
		for i := 0; i < len(validatorBalances); i++ {
			validatorBalances[i] = params.BeaconConfig().MaxDepositAmount
		}
		state := &pb.BeaconState{
			Slot:               0,
			ValidatorRegistry:  validators,
			ValidatorBalances:  validatorBalances,
			LatestAttestations: attestation,
		}
		state, err := InactivityInclusionDistance(
			state,
			tt.voted,
			uint64(len(validatorBalances))*params.BeaconConfig().MaxDepositAmount)

		for _, i := range tt.voted {
			validatorBalances[i] = 32000055555
		}

		if err != nil {
			t.Fatalf("could not execute InactivityInclusionPenalty:%v", err)
		}
		if !reflect.DeepEqual(state.ValidatorBalances, validatorBalances) {
			t.Errorf("InactivityInclusionPenalty(%v) = %v, wanted: %v",
				tt.voted, state.ValidatorBalances, validatorBalances)
		}
	}
}

func TestInactivityInclusionPenalty_OutOfBounds(t *testing.T) {
	validators := make([]*pb.Validator, params.BeaconConfig().SlotsPerEpoch*2)
	for i := 0; i < len(validators); i++ {
		validators[i] = &pb.Validator{
			ExitEpoch: params.BeaconConfig().FarFutureEpoch,
		}
	}
	attestation := []*pb.PendingAttestation{
		{Data: &pb.AttestationData{Shard: 1, Slot: 0},
			AggregationBitfield: []byte{0xff}},
	}

	tests := []struct {
		voted                        []uint64
		balanceAfterInclusionRewards []uint64
	}{
		{[]uint64{0, 1, 2, 3}, []uint64{}},
	}
	for _, tt := range tests {
		state := &pb.BeaconState{
			ValidatorRegistry:  validators,
			LatestAttestations: attestation,
		}
		_, err := InactivityInclusionDistance(state, tt.voted, 0)
		if err == nil {
			t.Fatal("InclusionDistRewards should have failed")
		}
	}
}

func TestAttestationInclusionRewards_AccurateRewards(t *testing.T) {
	validators := make([]*pb.Validator, params.BeaconConfig().DepositsForChainStart)
	for i := 0; i < len(validators); i++ {
		validators[i] = &pb.Validator{
			ExitEpoch: params.BeaconConfig().FarFutureEpoch,
		}
	}
	var participationBitfield []byte
	// participation byte length = number of validators / target committee size / bits in a byte.
	byteLength := int(params.BeaconConfig().DepositsForChainStart / params.BeaconConfig().TargetCommitteeSize / 8)
	for i := 0; i < byteLength; i++ {
		participationBitfield = append(participationBitfield, byte(0xff))
	}
<<<<<<< HEAD
	attestation := []*pb.PendingAttestation{
		{Data: &pb.AttestationData{Slot: 0},
=======
	atts := []*pb.Attestation{
		{Data: &pb.AttestationData{
			Slot:                    params.BeaconConfig().GenesisSlot,
			LatestCrosslink:         &pb.Crosslink{},
			CrosslinkDataRootHash32: params.BeaconConfig().ZeroHash[:]}}}
	pendingAtts := []*pb.PendingAttestation{
		{Data: &pb.AttestationData{Slot: params.BeaconConfig().GenesisSlot},
>>>>>>> bae78a7f
			AggregationBitfield: participationBitfield,
			InclusionSlot:       0},
	}

	tests := []struct {
		voted []uint64
	}{
		{[]uint64{}},
		{[]uint64{251}},
	}
	for _, tt := range tests {
		validatorBalances := make([]uint64, params.BeaconConfig().DepositsForChainStart)
		for i := 0; i < len(validatorBalances); i++ {
			validatorBalances[i] = params.BeaconConfig().MaxDepositAmount
		}
		state := &pb.BeaconState{
<<<<<<< HEAD
			Slot:               0,
=======
			Slot:               params.BeaconConfig().GenesisSlot + 10,
>>>>>>> bae78a7f
			ValidatorRegistry:  validators,
			ValidatorBalances:  validatorBalances,
			LatestAttestations: pendingAtts,
			LatestCrosslinks:   []*pb.Crosslink{{}},
		}

		_, err := blocks.ProcessBlockAttestations(state, &pb.BeaconBlock{
			Body: &pb.BeaconBlockBody{
				Attestations: atts,
			},
		}, false /* sig verification */)
		if err != nil {
			t.Fatal(err)
		}
		state, err = AttestationInclusion(
			state,
			uint64(len(validatorBalances))*params.BeaconConfig().MaxDepositAmount,
			tt.voted)

		for _, i := range tt.voted {
			validatorBalances[i] = 32000008680
		}

		if err != nil {
			t.Fatalf("could not execute InactivityInclusionPenalty:%v", err)
		}
		if !reflect.DeepEqual(state.ValidatorBalances, validatorBalances) {
			t.Errorf("AttestationInclusionRewards(%v) = %v, wanted: %v",
				tt.voted, state.ValidatorBalances, validatorBalances)
		}
	}
}

func TestAttestationInclusionRewards_NoInclusionSlot(t *testing.T) {
	validators := make([]*pb.Validator, params.BeaconConfig().SlotsPerEpoch*2)
	for i := 0; i < len(validators); i++ {
		validators[i] = &pb.Validator{
			ExitEpoch: params.BeaconConfig().FarFutureEpoch,
		}
	}

	tests := []struct {
		voted                            []uint64
		balanceAfterAttestationInclusion []uint64
	}{
		{[]uint64{0, 1, 2, 3}, []uint64{32000000000, 32000000000, 32000000000, 32000000000}},
	}
	for _, tt := range tests {
		validatorBalances := make([]uint64, 128)
		for i := 0; i < len(validatorBalances); i++ {
			validatorBalances[i] = params.BeaconConfig().MaxDepositAmount
		}
		state := &pb.BeaconState{
			ValidatorRegistry: validators,
			ValidatorBalances: validatorBalances,
		}
		if _, err := AttestationInclusion(state, 0, tt.voted); err == nil {
			t.Fatal("AttestationInclusionRewards should have failed with no inclusion slot")
		}
	}
}

func TestAttestationInclusionRewards_NoProposerIndex(t *testing.T) {
	validators := make([]*pb.Validator, params.BeaconConfig().SlotsPerEpoch*2)
	for i := 0; i < len(validators); i++ {
		validators[i] = &pb.Validator{
			ExitEpoch: params.BeaconConfig().FarFutureEpoch,
		}
	}
	attestation := []*pb.PendingAttestation{
		{Data: &pb.AttestationData{Shard: 1, Slot: 0},
			AggregationBitfield: []byte{0xff},
			InclusionSlot:       0},
	}

	tests := []struct {
		voted                            []uint64
		balanceAfterAttestationInclusion []uint64
	}{
		{[]uint64{0}, []uint64{32000071022, 32000000000, 32000000000, 32000000000}},
	}
	for _, tt := range tests {
		validatorBalances := make([]uint64, 4)
		for i := 0; i < len(validatorBalances); i++ {
			validatorBalances[i] = params.BeaconConfig().MaxDepositAmount
		}
		state := &pb.BeaconState{
			Slot:               1000,
			ValidatorRegistry:  validators,
			ValidatorBalances:  validatorBalances,
			LatestAttestations: attestation,
		}
		if _, err := AttestationInclusion(state, 0, tt.voted); err == nil {
			t.Fatal("AttestationInclusionRewards should have failed with no proposer index")
		}
	}
}

func TestCrosslinksRewardsPenalties_AccurateBalances(t *testing.T) {
	validators := make([]*pb.Validator, params.BeaconConfig().SlotsPerEpoch*4)
	for i := 0; i < len(validators); i++ {
		validators[i] = &pb.Validator{
			ExitEpoch: params.BeaconConfig().FarFutureEpoch,
		}
	}

	tests := []struct {
		voted                        []byte
		balanceAfterCrosslinkRewards []uint64
	}{
		{[]byte{0x0}, []uint64{
			32 * 1e9, 32 * 1e9, 32 * 1e9, 32 * 1e9, 32 * 1e9, 32 * 1e9, 32 * 1e9, 32 * 1e9}},
		{[]byte{0xF}, []uint64{
			31585730498, 31585730498, 31585730498, 31585730498,
			32416931985, 32416931985, 32416931985, 32416931985}},
		{[]byte{0xFF}, []uint64{
			32829149760, 32829149760, 32829149760, 32829149760,
			32829149760, 32829149760, 32829149760, 32829149760}},
	}
	for _, tt := range tests {
		validatorBalances := make([]uint64, params.BeaconConfig().SlotsPerEpoch*4)
		for i := 0; i < len(validatorBalances); i++ {
			validatorBalances[i] = params.BeaconConfig().MaxDepositAmount
		}
		attestation := []*pb.PendingAttestation{
			{Data: &pb.AttestationData{Shard: 1, Slot: 0},
				AggregationBitfield: tt.voted,
				InclusionSlot:       0},
		}
		state := &pb.BeaconState{
			ValidatorRegistry:  validators,
			ValidatorBalances:  validatorBalances,
			LatestAttestations: attestation,
		}
		state, err := Crosslinks(
			state,
			attestation,
			nil)
		if err != nil {
			t.Fatalf("Could not apply Crosslinks rewards: %v", err)
		}
		if !reflect.DeepEqual(state.ValidatorBalances, validatorBalances) {
			t.Errorf("CrosslinksRewardsPenalties(%v) = %v, wanted: %v",
				tt.voted, state.ValidatorBalances, validatorBalances)
		}
	}
}<|MERGE_RESOLUTION|>--- conflicted
+++ resolved
@@ -459,10 +459,6 @@
 	for i := 0; i < byteLength; i++ {
 		participationBitfield = append(participationBitfield, byte(0xff))
 	}
-<<<<<<< HEAD
-	attestation := []*pb.PendingAttestation{
-		{Data: &pb.AttestationData{Slot: 0},
-=======
 	atts := []*pb.Attestation{
 		{Data: &pb.AttestationData{
 			Slot:                    params.BeaconConfig().GenesisSlot,
@@ -470,7 +466,6 @@
 			CrosslinkDataRootHash32: params.BeaconConfig().ZeroHash[:]}}}
 	pendingAtts := []*pb.PendingAttestation{
 		{Data: &pb.AttestationData{Slot: params.BeaconConfig().GenesisSlot},
->>>>>>> bae78a7f
 			AggregationBitfield: participationBitfield,
 			InclusionSlot:       0},
 	}
@@ -487,11 +482,7 @@
 			validatorBalances[i] = params.BeaconConfig().MaxDepositAmount
 		}
 		state := &pb.BeaconState{
-<<<<<<< HEAD
-			Slot:               0,
-=======
 			Slot:               params.BeaconConfig().GenesisSlot + 10,
->>>>>>> bae78a7f
 			ValidatorRegistry:  validators,
 			ValidatorBalances:  validatorBalances,
 			LatestAttestations: pendingAtts,
