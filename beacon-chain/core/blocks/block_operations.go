--- conflicted
+++ resolved
@@ -59,32 +59,19 @@
 	return beaconState
 }
 
-<<<<<<< HEAD
 // ProcessBlockHeader validates a block by its header.
-=======
-// ProcessBlockHeader validates a block by its header and commits it as latest block.
->>>>>>> 95bc2ca2
-//
-// Spec pseudocode definition:
+//
+// Spec pseudocode definition
 // def process_block_header(state: BeaconState, block: BeaconBlock) -> None:
 //     # Verify that the slots match
 //     assert block.slot == state.slot
 //     # Verify that the parent matches
-<<<<<<< HEAD
 //     assert block.parent_root == signing_root(state.latest_block_header)
 //     # Save current block as the new latest block
 //     state.latest_block_header = BeaconBlockHeader(
 //         slot=block.slot,
 //         parent_root=block.parent_root,
 //         body_root=hash_tree_root(block.body),
-=======
-//     assert block.previous_block_root == signing_root(state.latest_block_header)
-//     # Save current block as the new latest block
-//     state.latest_block_header = BeaconBlockHeader(
-//         slot=block.slot,
-//         previous_block_root=block.previous_block_root,
-//         block_body_root=hash_tree_root(block.body),
->>>>>>> 95bc2ca2
 //     )
 //     # Verify proposer is not slashed
 //     proposer = state.validator_registry[get_beacon_proposer_index(state)]
@@ -98,7 +85,6 @@
 	if beaconState.Slot != block.Slot {
 		return nil, fmt.Errorf("state slot: %d is different then block slot: %d", beaconState.Slot, block.Slot)
 	}
-<<<<<<< HEAD
 	parentRoot, err := ssz.SigningRoot(beaconState.LatestBlockHeader)
 	if err != nil {
 		return nil, err
@@ -109,34 +95,13 @@
 			block.ParentRoot, parentRoot)
 	}
 	bodyRoot, err := ssz.TreeHash(block.Body)
-=======
-	latestBlockHeaderSR, err := ssz.SignedRoot(beaconState.LatestBlockHeader)
 	if err != nil {
 		return nil, err
 	}
-	if !bytes.Equal(block.ParentBlockRoot, latestBlockHeaderSR[:]) {
-		return nil, fmt.Errorf("state parent block root: %#x is different then latest block header signed root: %#x",
-			block.ParentBlockRoot, latestBlockHeaderSR)
-	}
-	bBytes, err := block.Body.Marshal()
-	if err != nil {
-		return nil, err
-	}
-	bHash, err := ssz.TreeHash(bBytes)
->>>>>>> 95bc2ca2
-	if err != nil {
-		return nil, err
-	}
 	beaconState.LatestBlockHeader = &pb.BeaconBlockHeader{
-<<<<<<< HEAD
 		Slot:       block.Slot,
 		ParentRoot: block.ParentRoot,
 		BodyRoot:   bodyRoot[:],
-=======
-		Slot:              block.Slot,
-		PreviousBlockRoot: block.ParentBlockRoot,
-		BlockBodyRoot:     bHash[:],
->>>>>>> 95bc2ca2
 	}
 
 	// Verify proposer is not slashed
@@ -146,33 +111,9 @@
 	}
 	proposer := beaconState.ValidatorRegistry[idx]
 	if proposer.Slashed {
-<<<<<<< HEAD
 		return nil, fmt.Errorf("proposer at index %d was previously slashed", idx)
 	}
 	// TODO(#2307) Verify proposer signature.
-=======
-		return nil, fmt.Errorf("proposer index: %d was slashed", idx)
-	}
-	// TODO(#2307) reapply after bls.Verify is finished
-	//verify proposer signature
-	// currentEpoch:=helpers.CurrentEpoch(beaconState)
-	// sig ,err:= bls.SignatureFromBytes(block.Signature)
-	// if err!=nil{
-	// 	return nil,err
-	// }
-	// dt:= helpers.DomainVersion(beaconState,currentEpoch,params.BeaconConfig().DomainBeaconProposer)
-	// bsr,err:=ssz.SignedRoot(block)
-	// if err!=nil{
-	// 	return nil,err
-	// }
-	// blsPk,err :=bls.PublicKeyFromBytes(proposer.Pubkey)
-	// if err!=nil{
-	// 	return nil,err
-	// }
-	// if !sig.Verify(bsr[:],blsPk,dt){
-	// 	return nil,fmt.Errorf("verify signature failed")
-	// }
->>>>>>> 95bc2ca2
 	return beaconState, nil
 }
 
