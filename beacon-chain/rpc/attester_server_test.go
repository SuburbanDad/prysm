--- conflicted
+++ resolved
@@ -38,9 +38,9 @@
 	ctx := context.Background()
 
 	beaconState := &pbp2p.BeaconState{
-		Slot:                   3 * params.BeaconConfig().SlotsPerEpoch,
-		LatestBlockRootHash32S: make([][]byte, 20),
-		JustifiedEpoch:         1,
+		Slot:                  3 * params.BeaconConfig().SlotsPerEpoch,
+		LatestBlockRoots:      make([][]byte, 20),
+		CurrentJustifiedEpoch: 1,
 	}
 	block := blocks.NewGenesisBlock([]byte("stateroot"))
 	block.Slot = 3*params.BeaconConfig().SlotsPerEpoch + 1
@@ -88,15 +88,9 @@
 	}
 
 	beaconState := &pbp2p.BeaconState{
-<<<<<<< HEAD
-		Slot:                   3*params.BeaconConfig().SlotsPerEpoch + 1,
-		JustifiedEpoch:         2,
-		LatestBlockRootHash32S: make([][]byte, params.BeaconConfig().LatestBlockRootsLength),
-=======
-		Slot:                  3*params.BeaconConfig().SlotsPerEpoch + params.BeaconConfig().GenesisSlot + 1,
-		CurrentJustifiedEpoch: 2 + params.BeaconConfig().GenesisEpoch,
+		Slot:                  3*params.BeaconConfig().SlotsPerEpoch + 1,
+		CurrentJustifiedEpoch: 2,
 		LatestBlockRoots:      make([][]byte, params.BeaconConfig().LatestBlockRootsLength),
->>>>>>> f0c45f50
 		LatestCrosslinks: []*pbp2p.Crosslink{
 			{
 				CrosslinkDataRootHash32: []byte("A"),
@@ -189,15 +183,9 @@
 		t.Fatalf("Could not hash justified block: %v", err)
 	}
 	beaconState := &pbp2p.BeaconState{
-<<<<<<< HEAD
-		Slot:                   10000,
-		JustifiedEpoch:         helpers.SlotToEpoch(1500),
-		LatestBlockRootHash32S: make([][]byte, params.BeaconConfig().LatestBlockRootsLength),
-=======
-		Slot:                  10000 + params.BeaconConfig().GenesisSlot,
-		CurrentJustifiedEpoch: helpers.SlotToEpoch(1500 + params.BeaconConfig().GenesisSlot),
+		Slot:                  10000,
+		CurrentJustifiedEpoch: helpers.SlotToEpoch(1500),
 		LatestBlockRoots:      make([][]byte, params.BeaconConfig().LatestBlockRootsLength),
->>>>>>> f0c45f50
 		LatestCrosslinks: []*pbp2p.Crosslink{
 			{
 				CrosslinkDataRootHash32: []byte("A"),
