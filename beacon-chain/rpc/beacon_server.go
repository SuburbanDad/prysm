--- conflicted
+++ resolved
@@ -144,14 +144,10 @@
 	bestVote := &pbp2p.Eth1DataVote{}
 	bestVoteHeight := big.NewInt(0)
 	for _, vote := range beaconState.Eth1DataVotes {
-<<<<<<< HEAD
-		eth1Hash := bytesutil.ToBytes32(vote.Eth1Data.BlockRoot)
-=======
 		if ctx.Err() != nil {
 			return nil, ctx.Err()
 		}
-		eth1Hash := bytesutil.ToBytes32(vote.Eth1Data.BlockHash32)
->>>>>>> c46f33cf
+		eth1Hash := bytesutil.ToBytes32(vote.Eth1Data.BlockRoot)
 		// Verify the block from the vote's block hash exists in the eth1.0 chain and fetch its height.
 		blockExists, blockHeight, err := bs.powChainService.BlockExists(ctx, eth1Hash)
 		if err != nil {
