package rpc

import (
	"context"
	"errors"
	"fmt"
	"math/big"
	"time"

	"github.com/prysmaticlabs/prysm/beacon-chain/core/helpers"

	ptypes "github.com/gogo/protobuf/types"
	"github.com/prysmaticlabs/prysm/beacon-chain/blockchain"
	"github.com/prysmaticlabs/prysm/beacon-chain/db"
	pbp2p "github.com/prysmaticlabs/prysm/proto/beacon/p2p/v1"
	pb "github.com/prysmaticlabs/prysm/proto/beacon/rpc/v1"
	"github.com/prysmaticlabs/prysm/shared/bytesutil"
	"github.com/prysmaticlabs/prysm/shared/hashutil"
	"github.com/prysmaticlabs/prysm/shared/params"
	"github.com/prysmaticlabs/prysm/shared/trieutil"
)

// BeaconServer defines a server implementation of the gRPC Beacon service,
// providing RPC endpoints for obtaining the canonical beacon chain head,
// fetching latest observed attestations, and more.
type BeaconServer struct {
	beaconDB            *db.BeaconDB
	ctx                 context.Context
	powChainService     powChainService
	chainService        chainService
	targetsFetcher      blockchain.TargetsFetcher
	operationService    operationService
	incomingAttestation chan *pbp2p.Attestation
	canonicalStateChan  chan *pbp2p.BeaconState
	chainStartChan      chan time.Time
}

// WaitForChainStart queries the logs of the Deposit Contract in order to verify the beacon chain
// has started its runtime and validators begin their responsibilities. If it has not, it then
// subscribes to an event stream triggered by the powchain service whenever the ChainStart log does
// occur in the Deposit Contract on ETH 1.0.
func (bs *BeaconServer) WaitForChainStart(req *ptypes.Empty, stream pb.BeaconService_WaitForChainStartServer) error {
	ok, genesisTime, err := bs.powChainService.HasChainStartLogOccurred()
	if err != nil {
		return fmt.Errorf("could not determine if ChainStart log has occurred: %v", err)
	}
	if ok {
		res := &pb.ChainStartResponse{
			Started:     true,
			GenesisTime: genesisTime,
		}
		return stream.Send(res)
	}

	sub := bs.chainService.StateInitializedFeed().Subscribe(bs.chainStartChan)
	defer sub.Unsubscribe()
	for {
		select {
		case chainStartTime := <-bs.chainStartChan:
			log.Info("Sending ChainStart log and genesis time to connected validator clients")
			res := &pb.ChainStartResponse{
				Started:     true,
				GenesisTime: uint64(chainStartTime.Unix()),
			}
			return stream.Send(res)
		case <-sub.Err():
			return errors.New("subscriber closed, exiting goroutine")
		case <-bs.ctx.Done():
			return errors.New("rpc context closed, exiting goroutine")
		}
	}
}

// CanonicalHead of the current beacon chain. This method is requested on-demand
// by a validator when it is their time to propose or attest.
func (bs *BeaconServer) CanonicalHead(ctx context.Context, req *ptypes.Empty) (*pbp2p.BeaconBlock, error) {
	block, err := bs.beaconDB.ChainHead()
	if err != nil {
		return nil, fmt.Errorf("could not get canonical head block: %v", err)
	}
	return block, nil
}

// LatestAttestation streams the latest processed attestations to the rpc clients.
func (bs *BeaconServer) LatestAttestation(req *ptypes.Empty, stream pb.BeaconService_LatestAttestationServer) error {
	sub := bs.operationService.IncomingAttFeed().Subscribe(bs.incomingAttestation)
	defer sub.Unsubscribe()
	for {
		select {
		case attestation := <-bs.incomingAttestation:
			log.Info("Sending attestation to RPC clients")
			if err := stream.Send(attestation); err != nil {
				return err
			}
		case <-sub.Err():
			log.Debug("Subscriber closed, exiting goroutine")
			return nil
		case <-bs.ctx.Done():
			log.Debug("RPC context closed, exiting goroutine")
			return nil
		}
	}
}

// DomainData fetches the current domain version information from the beacon state.
func (bs *BeaconServer) DomainData(ctx context.Context, request *pb.DomainRequest) (*pb.DomainResponse, error) {
	state, err := bs.beaconDB.HeadState(ctx)
	if err != nil {
		return nil, fmt.Errorf("could not retrieve beacon state: %v", err)
	}
	dv := helpers.DomainVersion(state, request.Epoch, params.BeaconConfig().DomainRandao)
	return &pb.DomainResponse{
		SignatureDomain: dv,
	}, nil

}

// Eth1Data is a mechanism used by block proposers vote on a recent Ethereum 1.0 block hash and an
// associated deposit root found in the Ethereum 1.0 deposit contract. When consensus is formed,
// state.latest_eth1_data is updated, and validator deposits up to this root can be processed.
// The deposit root can be calculated by calling the get_deposit_root() function of
// the deposit contract using the post-state of the block hash.
func (bs *BeaconServer) Eth1Data(ctx context.Context, _ *ptypes.Empty) (*pb.Eth1DataResponse, error) {
	beaconState, err := bs.beaconDB.HeadState(ctx)
	if err != nil {
		return nil, fmt.Errorf("could not fetch beacon state: %v", err)
	}
	// Fetch the current canonical chain height from the eth1.0 chain.
	currentHeight := bs.powChainService.LatestBlockHeight()
	eth1FollowDistance := int64(params.BeaconConfig().Eth1FollowDistance)

	stateLatestEth1Hash := bytesutil.ToBytes32(beaconState.LatestEth1Data.BlockRoot)
	// If latest ETH1 block hash is empty, send a default response
	if stateLatestEth1Hash == [32]byte{} {
		return bs.defaultDataResponse(ctx, currentHeight, eth1FollowDistance)
	}
	// Fetch the height of the block pointed to by the beacon state's latest_eth1_data.block_hash
	// in the canonical, eth1.0 chain.
	_, stateLatestEth1Height, err := bs.powChainService.BlockExists(ctx, stateLatestEth1Hash)
	if err != nil {
		return nil, fmt.Errorf("could not verify block with hash exists in Eth1 chain: %#x: %v", stateLatestEth1Hash, err)
	}
	dataVotes := []*pbp2p.Eth1DataVote{}
	bestVote := &pbp2p.Eth1DataVote{}
	bestVoteHeight := big.NewInt(0)
	for _, vote := range beaconState.Eth1DataVotes {
		if ctx.Err() != nil {
			return nil, ctx.Err()
		}
<<<<<<< HEAD
		eth1Hash := bytesutil.ToBytes32(vote.Eth1Data.BlockHash32)
=======
		eth1Hash := bytesutil.ToBytes32(vote.Eth1Data.BlockRoot)
>>>>>>> c4c76c74
		// Verify the block from the vote's block hash exists in the eth1.0 chain and fetch its height.
		blockExists, blockHeight, err := bs.powChainService.BlockExists(ctx, eth1Hash)
		if err != nil {
			log.WithError(err).WithField("blockRoot", fmt.Sprintf("%#x", bytesutil.Trunc(eth1Hash[:]))).
				Debug("Could not verify block with hash in ETH1 chain")
			continue
		}
		if !blockExists {
			continue
		}
		// Let dataVotes be the set of Eth1DataVote objects vote in state.eth1_data_votes where:
		// vote.eth1_data.block_hash is the hash of an eth1.0 block that is:
		//   (i) part of the canonical chain
		//   (ii) >= ETH1_FOLLOW_DISTANCE blocks behind the head
		//   (iii) newer than state.latest_eth1_data.block_data.
		// vote.eth1_data.deposit_root is the deposit root of the eth1.0 deposit contract
		// at the block defined by vote.eth1_data.block_hash.
		isBehindFollowDistance := big.NewInt(0).Sub(currentHeight, big.NewInt(eth1FollowDistance)).Cmp(blockHeight) >= 0
		isAheadStateLatestEth1Data := blockHeight.Cmp(stateLatestEth1Height) == 1
		if blockExists && isBehindFollowDistance && isAheadStateLatestEth1Data {
			dataVotes = append(dataVotes, vote)

			// Sets the first vote as best vote.
			if len(dataVotes) == 1 {
				bestVote = vote
				bestVoteHeight = blockHeight
				continue
			}
			// If dataVotes is non-empty:
			// Let best_vote be the member of D that has the highest vote.eth1_data.vote_count,
			// breaking ties by favoring block hashes with higher associated block height.
			// Let block_hash = best_vote.eth1_data.block_hash.
			// Let deposit_root = best_vote.eth1_data.deposit_root.
			if vote.VoteCount > bestVote.VoteCount {
				bestVote = vote
				bestVoteHeight = blockHeight
			} else if vote.VoteCount == bestVote.VoteCount {

				if blockHeight.Cmp(bestVoteHeight) == 1 {
					bestVote = vote
					bestVoteHeight = blockHeight
				}
			}

		}
	}

	// Now we handle the following two scenarios:
	// If dataVotes is empty:
	// Let block_hash be the block hash of the ETH1_FOLLOW_DISTANCE'th ancestor of the head of
	// the canonical eth1.0 chain.
	// Let deposit_root be the deposit root of the eth1.0 deposit contract in the
	// post-state of the block referenced by block_hash.
	if len(dataVotes) == 0 {
		return bs.defaultDataResponse(ctx, currentHeight, eth1FollowDistance)
	}

	return &pb.Eth1DataResponse{
		Eth1Data: &pbp2p.Eth1Data{
			BlockRoot:   bestVote.Eth1Data.BlockRoot,
			DepositRoot: bestVote.Eth1Data.DepositRoot,
		},
	}, nil
}

// PendingDeposits returns a list of pending deposits that are ready for
// inclusion in the next beacon block.
func (bs *BeaconServer) PendingDeposits(ctx context.Context, _ *ptypes.Empty) (*pb.PendingDepositsResponse, error) {
	bNum := bs.powChainService.LatestBlockHeight()
	if bNum == nil {
		return nil, errors.New("latest PoW block number is unknown")
	}
	// Only request deposits that have passed the ETH1 follow distance window.
	bNum = bNum.Sub(bNum, big.NewInt(int64(params.BeaconConfig().Eth1FollowDistance)))
	allDeps := bs.beaconDB.AllDeposits(ctx, bNum)
	if len(allDeps) == 0 {
		return &pb.PendingDepositsResponse{PendingDeposits: nil}, nil
	}

	// Need to fetch if the deposits up to the state's latest eth 1 data matches
	// the number of all deposits in this RPC call. If not, then we return nil.
	beaconState, err := bs.beaconDB.HeadState(ctx)
	if err != nil {
		return nil, fmt.Errorf("could not fetch beacon state: %v", err)
	}
	h := bytesutil.ToBytes32(beaconState.LatestEth1Data.BlockRoot)
	_, latestEth1DataHeight, err := bs.powChainService.BlockExists(ctx, h)
	if err != nil {
		return nil, fmt.Errorf("could not fetch eth1data height: %v", err)
	}
	// If the state's latest eth1 data's block hash has a height of 100, we fetch all the deposits up to height 100.
	// If this doesn't match the number of deposits stored in the cache, the generated trie will not be the same and
	// root will fail to verify. This can happen in a scenario where we perhaps have a deposit from height 101,
	// so we want to avoid any possible mismatches in these lengths.
	upToLatestEth1DataDeposits := bs.beaconDB.AllDeposits(ctx, latestEth1DataHeight)
	if len(upToLatestEth1DataDeposits) != len(allDeps) {
		return &pb.PendingDepositsResponse{PendingDeposits: nil}, nil
	}
	depositData := [][]byte{}
	for i := range upToLatestEth1DataDeposits {
		depositData = append(depositData, upToLatestEth1DataDeposits[i].DepositData)
	}

	depositTrie, err := trieutil.GenerateTrieFromItems(depositData, int(params.BeaconConfig().DepositContractTreeDepth))
	if err != nil {
		return nil, fmt.Errorf("could not generate historical deposit trie from deposits: %v", err)
	}

	allPendingDeps := bs.beaconDB.PendingDeposits(ctx, bNum)

	// Deposits need to be received in order of merkle index root, so this has to make sure
	// deposits are sorted from lowest to highest.
	var pendingDeps []*pbp2p.Deposit
	for _, dep := range allPendingDeps {
		if dep.Index >= beaconState.DepositIndex {
			pendingDeps = append(pendingDeps, dep)
		}
	}

	for i := range pendingDeps {
		// Don't construct merkle proof if the number of deposits is more than max allowed in block.
		if uint64(i) == params.BeaconConfig().MaxDeposits {
			break
		}
		pendingDeps[i], err = constructMerkleProof(depositTrie, pendingDeps[i])
		if err != nil {
			return nil, err
		}
	}
	// Limit the return of pending deposits to not be more than max deposits allowed in block.
	var pendingDeposits []*pbp2p.Deposit
	for i := 0; i < len(pendingDeps) && i < int(params.BeaconConfig().MaxDeposits); i++ {
		pendingDeposits = append(pendingDeposits, pendingDeps[i])
	}
	return &pb.PendingDepositsResponse{PendingDeposits: pendingDeposits}, nil
}

// BlockTree returns the current tree of saved blocks and their votes starting from the justified state.
func (bs *BeaconServer) BlockTree(ctx context.Context, _ *ptypes.Empty) (*pb.BlockTreeResponse, error) {
	justifiedState, err := bs.beaconDB.JustifiedState()
	if err != nil {
		return nil, fmt.Errorf("could not retrieve justified state: %v", err)
	}
	attestationTargets, err := bs.targetsFetcher.AttestationTargets(justifiedState)
	if err != nil {
		return nil, fmt.Errorf("could not retrieve attestation target: %v", err)
	}
	justifiedBlock, err := bs.beaconDB.JustifiedBlock()
	if err != nil {
		return nil, err
	}
	highestSlot := bs.beaconDB.HighestBlockSlot()
	fullBlockTree := []*pbp2p.BeaconBlock{}
	for i := justifiedBlock.Slot + 1; i < highestSlot; i++ {
		if ctx.Err() != nil {
			return nil, ctx.Err()
		}
		nextLayer, err := bs.beaconDB.BlocksBySlot(ctx, i)
		if err != nil {
			return nil, err
		}
		fullBlockTree = append(fullBlockTree, nextLayer...)
	}
	tree := []*pb.BlockTreeResponse_TreeNode{}
	for _, kid := range fullBlockTree {
		if ctx.Err() != nil {
			return nil, ctx.Err()
		}
		votes, err := blockchain.VoteCount(kid, justifiedState, attestationTargets, bs.beaconDB)
		if err != nil {
			return nil, err
		}
		blockRoot, err := hashutil.HashBeaconBlock(kid)
		if err != nil {
			return nil, err
		}
		tree = append(tree, &pb.BlockTreeResponse_TreeNode{
			BlockRoot: blockRoot[:],
			Block:     kid,
			Votes:     uint64(votes),
		})
	}
	return &pb.BlockTreeResponse{
		Tree: tree,
	}, nil
}

func (bs *BeaconServer) defaultDataResponse(ctx context.Context, currentHeight *big.Int, eth1FollowDistance int64) (*pb.Eth1DataResponse, error) {
	ancestorHeight := big.NewInt(0).Sub(currentHeight, big.NewInt(eth1FollowDistance))
	blockHash, err := bs.powChainService.BlockHashByHeight(ctx, ancestorHeight)
	if err != nil {
		return nil, fmt.Errorf("could not fetch ETH1_FOLLOW_DISTANCE ancestor: %v", err)
	}
	// Fetch all historical deposits up to an ancestor height.
	allDeposits := bs.beaconDB.AllDeposits(ctx, ancestorHeight)
	depositData := [][]byte{}
	// If there are less than or equal to len(ChainStartDeposits) historical deposits, then we just fetch the default
	// deposit root obtained from constructing the Merkle trie with the ChainStart deposits.
	chainStartDeposits := bs.powChainService.ChainStartDeposits()
	if len(allDeposits) <= len(chainStartDeposits) {
		depositData = chainStartDeposits
	} else {
		for i := range allDeposits {
			depositData = append(depositData, allDeposits[i].DepositData)
		}
	}
	depositTrie, err := trieutil.GenerateTrieFromItems(depositData, int(params.BeaconConfig().DepositContractTreeDepth))
	if err != nil {
		return nil, fmt.Errorf("could not generate historical deposit trie from deposits: %v", err)
	}
	depositRoot := depositTrie.Root()
	return &pb.Eth1DataResponse{
		Eth1Data: &pbp2p.Eth1Data{
			DepositRoot: depositRoot[:],
			BlockRoot:   blockHash[:],
		},
	}, nil
}

func constructMerkleProof(trie *trieutil.MerkleTrie, deposit *pbp2p.Deposit) (*pbp2p.Deposit, error) {
	proof, err := trie.MerkleProof(int(deposit.Index))
	if err != nil {
		return nil, fmt.Errorf(
			"could not generate merkle proof for deposit at index %d: %v",
			deposit.Index,
			err,
		)
	}
	// For every deposit, we construct a Merkle proof using the powchain service's
	// in-memory deposits trie, which is updated only once the state's LatestETH1Data
	// property changes during a state transition after a voting period.
	deposit.Proof = proof
	return deposit, nil
}<|MERGE_RESOLUTION|>--- conflicted
+++ resolved
@@ -147,11 +147,7 @@
 		if ctx.Err() != nil {
 			return nil, ctx.Err()
 		}
-<<<<<<< HEAD
-		eth1Hash := bytesutil.ToBytes32(vote.Eth1Data.BlockHash32)
-=======
 		eth1Hash := bytesutil.ToBytes32(vote.Eth1Data.BlockRoot)
->>>>>>> c4c76c74
 		// Verify the block from the vote's block hash exists in the eth1.0 chain and fetch its height.
 		blockExists, blockHeight, err := bs.powChainService.BlockExists(ctx, eth1Hash)
 		if err != nil {
